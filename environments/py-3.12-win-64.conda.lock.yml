--- conflicted
+++ resolved
@@ -68,10 +68,7 @@
   - liblapack=3.9.0=32_h1aa476e_mkl
   - liblzma=5.8.1=h2466b09_2
   - libpng=1.6.49=h7a4582a_0
-<<<<<<< HEAD
-=======
   - libspatialindex=2.0.0=h5a68840_0
->>>>>>> 982ef9f9
   - libsqlite=3.50.1=hf5d6505_7
   - libssh2=1.11.1=h9aa295b_0
   - libtiff=4.7.0=h05922d8_5
@@ -150,11 +147,7 @@
   - zstandard=0.23.0=py312h4389bb4_2
   - zstd=1.5.7=hbeecb71_2
   - pip:
-<<<<<<< HEAD
-      - geoapps-utils @ git+https://github.com/MiraGeoscience/geoapps-utils.git@8db50336926b5acf84f3c6a9c7549cb2b5af8298
-=======
       - geoapps-utils @ git+https://github.com/MiraGeoscience/geoapps-utils.git@ea323dc1e48634a19cca2b2693f989fae08880f1
->>>>>>> 982ef9f9
       - geoh5py @ git+https://github.com/MiraGeoscience/geoh5py.git@99695a5e34812bfbb53cef84803033a91af137de
       - mira-simpeg @ git+https://github.com/MiraGeoscience/simpeg.git@f72a1367edcb2da969002ca06f18f532340b3c27
       - octree-creation-app @ git+https://github.com/MiraGeoscience/octree-creation-app.git@02fbd85bf7d54b8f4336f1f0094c1c3e27714e81
