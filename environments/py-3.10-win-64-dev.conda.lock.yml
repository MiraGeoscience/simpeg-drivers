# Generated by conda-lock.
# platform: win-64
# input_hash: eaae335cf36adc80372dc46b8513b3371068cb4b78164f9bf33218ae884e5a43

channels:
  - conda-forge
  - nodefaults
dependencies:
  - _openmp_mutex=4.5=2_gnu
  - accessible-pygments=0.0.5=pyhd8ed1ab_1
  - alabaster=0.7.16=pyhd8ed1ab_0
  - annotated-types=0.7.0=pyhd8ed1ab_1
  - anyio=4.9.0=pyh29332c3_0
  - argon2-cffi=25.1.0=pyhd8ed1ab_0
  - argon2-cffi-bindings=21.2.0=py310ha8f682b_5
  - arrow=1.3.0=pyhd8ed1ab_1
  - asciitree=0.3.3=py_2
  - astroid=3.3.10=py310h5588dad_0
  - asttokens=3.0.0=pyhd8ed1ab_1
  - async-lru=2.0.5=pyh29332c3_0
  - attrs=25.3.0=pyh71513ae_0
  - babel=2.17.0=pyhd8ed1ab_0
  - beautifulsoup4=4.13.4=pyha770c72_0
  - bleach=6.2.0=pyh29332c3_4
  - bleach-with-css=6.2.0=h82add2a_4
  - bokeh=3.6.3=pyhd8ed1ab_0
  - brotli=1.1.0=h2466b09_3
  - brotli-bin=1.1.0=h2466b09_3
  - brotli-python=1.1.0=py310h9e98ed7_3
  - bzip2=1.0.8=h2466b09_7
  - ca-certificates=2025.6.15=h4c7d964_0
  - cached-property=1.5.2=hd8ed1ab_1
  - cached_property=1.5.2=pyha770c72_1
  - certifi=2025.6.15=pyhd8ed1ab_0
  - cffi=1.17.1=py310ha8f682b_0
  - charset-normalizer=3.4.2=pyhd8ed1ab_0
  - click=8.2.1=pyh7428d3b_0
  - cloudpickle=3.1.1=pyhd8ed1ab_0
  - colorama=0.4.6=pyhd8ed1ab_1
  - comm=0.2.2=pyhd8ed1ab_1
  - contourpy=1.3.2=py310hc19bc0b_0
  - coverage=7.9.1=py310h38315fa_0
  - cpython=3.10.18=py310hd8ed1ab_0
  - cycler=0.12.1=pyhd8ed1ab_1
  - cytoolz=1.0.1=py310ha8f682b_0
  - dask-core=2025.3.0=pyhd8ed1ab_0
  - dataclasses=0.8=pyhc8e2a94_3
  - debugpy=1.8.14=py310h9e98ed7_0
  - decorator=5.2.1=pyhd8ed1ab_0
  - defusedxml=0.7.1=pyhd8ed1ab_0
  - dill=0.4.0=pyhd8ed1ab_0
  - discretize=0.11.3=py310h3e8ed56_0
  - distributed=2025.3.0=pyhd8ed1ab_0
  - docutils=0.19=py310h5588dad_1
  - exceptiongroup=1.3.0=pyhd8ed1ab_0
  - executing=2.2.0=pyhd8ed1ab_0
  - fasteners=0.19=pyhd8ed1ab_1
  - fonttools=4.58.4=py310h38315fa_0
  - fqdn=1.5.1=pyhd8ed1ab_1
  - freetype=2.13.3=h57928b3_1
  - fsspec=2025.5.1=pyhd8ed1ab_0
  - geoana=0.7.2=py310h3e8ed56_0
  - greenlet=3.2.3=py310h9e98ed7_0
  - h11=0.16.0=pyhd8ed1ab_0
  - h2=4.2.0=pyhd8ed1ab_0
  - h5py=3.14.0=nompi_py310h877c39c_100
  - hdf5=1.14.6=nompi_hd5d9e70_101
  - hpack=4.1.0=pyhd8ed1ab_0
  - httpcore=1.0.9=pyh29332c3_0
  - httpx=0.28.1=pyhd8ed1ab_0
  - hyperframe=6.1.0=pyhd8ed1ab_0
  - idna=3.10=pyhd8ed1ab_1
  - imagesize=1.4.1=pyhd8ed1ab_0
  - importlib-metadata=8.7.0=pyhe01879c_1
  - importlib_metadata=8.7.0=h40b2b14_1
  - importlib_resources=6.5.2=pyhd8ed1ab_0
  - iniconfig=2.0.0=pyhd8ed1ab_1
  - intel-openmp=2024.2.1=h57928b3_1083
  - ipykernel=6.29.5=pyh4bbf305_0
  - ipython=8.37.0=pyha7b4d00_0
  - ipython_genutils=0.2.0=pyhd8ed1ab_2
  - ipywidgets=7.8.5=pyhd8ed1ab_0
  - isoduration=20.11.0=pyhd8ed1ab_1
  - isort=6.0.1=pyhd8ed1ab_1
  - jedi=0.19.2=pyhd8ed1ab_1
  - jinja2=3.1.6=pyhd8ed1ab_0
  - joblib=1.5.1=pyhd8ed1ab_0
  - json5=0.12.0=pyhd8ed1ab_0
  - jsonpointer=3.0.0=py310h5588dad_1
  - jsonschema=4.24.0=pyhd8ed1ab_0
  - jsonschema-specifications=2025.4.1=pyh29332c3_0
  - jsonschema-with-format-nongpl=4.24.0=hd8ed1ab_0
  - jupyter-book=1.0.3=pyhd8ed1ab_1
  - jupyter-cache=1.0.1=pyhff2d567_0
  - jupyter-lsp=2.2.5=pyhe01879c_2
  - jupyter_client=8.6.3=pyhd8ed1ab_1
  - jupyter_core=5.8.1=pyh5737063_0
  - jupyter_events=0.12.0=pyh29332c3_0
  - jupyter_server=2.16.0=pyhe01879c_0
  - jupyter_server_terminals=0.5.3=pyhd8ed1ab_1
  - jupyterlab=4.4.3=pyhd8ed1ab_0
  - jupyterlab_pygments=0.3.0=pyhd8ed1ab_2
  - jupyterlab_server=2.27.3=pyhd8ed1ab_1
  - jupyterlab_widgets=1.1.11=pyhd8ed1ab_0
  - jupytext=1.17.2=pyh80e38bb_0
  - kiwisolver=1.4.7=py310hc19bc0b_0
  - krb5=1.21.3=hdf4eb48_0
  - latexcodec=2.0.1=pyh9f0ad1d_0
  - lcms2=2.17=hbcf6048_0
  - lerc=4.0.0=h6470a55_1
  - libaec=1.1.4=h20038f6_0
<<<<<<< HEAD
  - libblas=3.9.0=31_h641d27c_mkl
=======
  - libblas=3.9.0=32_h641d27c_mkl
>>>>>>> f74308a2
  - libbrotlicommon=1.1.0=h2466b09_3
  - libbrotlidec=1.1.0=h2466b09_3
  - libbrotlienc=1.1.0=h2466b09_3
  - libcblas=3.9.0=32_h5e41251_mkl
  - libcurl=8.14.1=h88aaa65_0
  - libdeflate=1.24=h76ddb4d_0
  - libdlf=0.3.0=pyhd8ed1ab_1
  - libexpat=2.7.0=he0c23c2_0
  - libffi=3.4.6=h537db12_1
  - libfreetype=2.13.3=h57928b3_1
  - libfreetype6=2.13.3=h0b5ce68_1
  - libgcc=15.1.0=h1383e82_2
  - libgomp=15.1.0=h1383e82_2
  - libhwloc=2.11.2=default_ha69328c_1001
  - libiconv=1.18=h135ad9c_1
  - libjpeg-turbo=3.1.0=h2466b09_0
  - liblapack=3.9.0=32_h1aa476e_mkl
  - liblzma=5.8.1=h2466b09_2
  - libpng=1.6.49=h7a4582a_0
  - libsodium=1.0.20=hc70643c_0
  - libsqlite=3.50.1=hf5d6505_6
  - libssh2=1.11.1=h9aa295b_0
  - libtiff=4.7.0=h05922d8_5
  - libwebp-base=1.5.0=h3b0e114_0
  - libwinpthread=12.0.0.r4.gg4f2fc60ca=h57928b3_9
  - libxcb=1.17.0=h0e4246c_0
  - libxml2=2.13.8=h442d1da_0
  - libzlib=1.3.1=h2466b09_2
  - linkify-it-py=2.0.3=pyhd8ed1ab_1
  - llvm-openmp=20.1.7=h30eaf37_0
  - locket=1.0.0=pyhd8ed1ab_0
  - markdown-it-py=2.2.0=pyhd8ed1ab_0
  - markupsafe=3.0.2=py310h38315fa_1
  - matplotlib-base=3.8.4=py310hadb10a8_2
  - matplotlib-inline=0.1.7=pyhd8ed1ab_1
  - mccabe=0.7.0=pyhd8ed1ab_1
  - mdit-py-plugins=0.4.2=pyhd8ed1ab_1
  - mdurl=0.1.2=pyhd8ed1ab_1
  - mistune=3.1.3=pyh29332c3_0
  - mkl=2024.2.2=h66d3029_15
  - msgpack-python=1.1.1=py310hc19bc0b_0
  - mumps-seq=5.7.3=hbaa6519_10
  - munkres=1.1.4=pyhd8ed1ab_1
  - myst-nb=1.2.0=pyh29332c3_0
  - myst-parser=1.0.0=pyhd8ed1ab_0
  - nbclient=0.10.2=pyhd8ed1ab_0
  - nbconvert=7.16.6=hb482800_0
  - nbconvert-core=7.16.6=pyh29332c3_0
  - nbconvert-pandoc=7.16.6=hed9df3c_0
  - nbformat=5.10.4=pyhd8ed1ab_1
  - nest-asyncio=1.6.0=pyhd8ed1ab_1
  - notebook=7.4.3=pyhd8ed1ab_0
  - notebook-shim=0.2.4=pyhd8ed1ab_1
  - numcodecs=0.13.1=py310hb4db72f_0
  - numpy=1.26.4=py310hf667824_0
  - openjpeg=2.5.3=h4d64b90_0
  - openssl=3.5.0=ha4e3fda_1
  - overrides=7.7.0=pyhd8ed1ab_1
  - packaging=25.0=pyh29332c3_1
  - pandas=2.3.0=py310hb4db72f_0
  - pandoc=3.7.0.2=h57928b3_0
  - pandocfilters=1.5.0=pyhd8ed1ab_0
  - parso=0.8.4=pyhd8ed1ab_1
  - partd=1.4.2=pyhd8ed1ab_0
  - pickleshare=0.7.5=pyhd8ed1ab_1004
  - pillow=10.3.0=py310h3e38d90_1
  - pip=25.1.1=pyh8b19718_0
  - pkgutil-resolve-name=1.3.10=pyhd8ed1ab_2
  - platformdirs=4.3.8=pyhe01879c_0
  - pluggy=1.6.0=pyhd8ed1ab_0
  - prometheus_client=0.22.1=pyhd8ed1ab_0
  - prompt-toolkit=3.0.51=pyha770c72_0
  - psutil=7.0.0=py310ha8f682b_0
  - pthread-stubs=0.4=h0e40799_1002
  - pure_eval=0.2.3=pyhd8ed1ab_1
  - pybtex=0.25.0=pyhd8ed1ab_1
  - pybtex-docutils=1.0.3=py310h5588dad_2
  - pycparser=2.22=pyh29332c3_1
  - pydantic=2.11.7=pyh3cfb1c2_0
  - pydantic-core=2.33.2=py310hed05c55_0
  - pydata-sphinx-theme=0.15.4=pyhd8ed1ab_0
  - pydiso=0.1.2=py310h8f92c26_0
  - pygments=2.19.2=pyhd8ed1ab_0
  - pylint=3.3.7=pyhe01879c_0
  - pymatsolver=0.3.1=pyh48887ae_201
  - pyparsing=3.2.3=pyhd8ed1ab_1
  - pysocks=1.7.1=pyh09c184e_7
  - pytest=8.4.1=pyhd8ed1ab_0
  - pytest-cov=6.2.1=pyhd8ed1ab_0
  - python=3.10.18=h8c5b53a_0_cpython
  - python-dateutil=2.9.0.post0=pyhff2d567_1
  - python-fastjsonschema=2.21.1=pyhd8ed1ab_0
  - python-json-logger=2.0.7=pyhd8ed1ab_0
  - python-mumps=0.0.3=py310hb64895d_0
  - python-tzdata=2025.2=pyhd8ed1ab_0
  - python_abi=3.10=7_cp310
  - pytz=2025.2=pyhd8ed1ab_0
  - pywin32=307=py310h9e98ed7_3
  - pywinpty=2.0.15=py310h9e98ed7_0
  - pyyaml=6.0.2=py310h38315fa_2
  - pyzmq=27.0.0=py310h656833d_0
  - readthedocs-sphinx-ext=2.2.5=pyhd8ed1ab_1
  - referencing=0.36.2=pyh29332c3_0
  - requests=2.32.4=pyhd8ed1ab_0
  - rfc3339-validator=0.1.4=pyhd8ed1ab_1
  - rfc3986-validator=0.1.1=pyh9f0ad1d_0
  - rpds-py=0.25.1=py310hed05c55_0
  - scikit-learn=1.4.2=py310hf2a6c47_1
  - scipy=1.14.1=py310hbd0dde3_2
  - send2trash=1.8.3=pyh5737063_1
  - setuptools=80.9.0=pyhff2d567_0
  - six=1.17.0=pyhd8ed1ab_0
  - sniffio=1.3.1=pyhd8ed1ab_1
  - snowballstemmer=3.0.1=pyhd8ed1ab_0
  - sortedcontainers=2.4.0=pyhd8ed1ab_1
  - soupsieve=2.7=pyhd8ed1ab_0
  - sphinx=5.3.0=pyhd8ed1ab_0
  - sphinx-book-theme=1.1.3=pyhd8ed1ab_1
  - sphinx-comments=0.0.3=pyhd8ed1ab_1
  - sphinx-copybutton=0.5.2=pyhd8ed1ab_1
  - sphinx-design=0.6.1=pyhd8ed1ab_0
  - sphinx-external-toc=1.0.1=pyhd8ed1ab_1
  - sphinx-jupyterbook-latex=1.0.0=pyhd8ed1ab_1
  - sphinx-multitoc-numbering=0.1.3=pyhd8ed1ab_1
  - sphinx-thebe=0.3.1=pyhd8ed1ab_1
  - sphinx-togglebutton=0.3.2=pyhd8ed1ab_0
  - sphinxcontrib-applehelp=2.0.0=pyhd8ed1ab_1
  - sphinxcontrib-bibtex=2.5.0=pyhd8ed1ab_0
  - sphinxcontrib-devhelp=2.0.0=pyhd8ed1ab_1
  - sphinxcontrib-htmlhelp=2.1.0=pyhd8ed1ab_1
  - sphinxcontrib-jsmath=1.0.1=pyhd8ed1ab_1
  - sphinxcontrib-qthelp=2.0.0=pyhd8ed1ab_1
  - sphinxcontrib-serializinghtml=1.1.10=pyhd8ed1ab_1
  - sqlalchemy=2.0.41=py310ha8f682b_0
  - stack_data=0.6.3=pyhd8ed1ab_1
  - tabulate=0.9.0=pyhd8ed1ab_2
  - tbb=2021.13.0=h62715c5_1
  - tblib=3.1.0=pyhd8ed1ab_0
  - terminado=0.18.1=pyh5737063_0
  - threadpoolctl=3.6.0=pyhecae5ae_0
  - tinycss2=1.4.0=pyhd8ed1ab_0
  - tk=8.6.13=h2c6b04d_2
  - toml=0.10.2=pyhd8ed1ab_1
  - tomli=2.2.1=pyhd8ed1ab_1
  - tomlkit=0.13.3=pyha770c72_0
  - toolz=1.0.0=pyhd8ed1ab_1
  - tornado=6.5.1=py310ha8f682b_0
  - tqdm=4.67.1=pyhd8ed1ab_1
  - traitlets=5.14.3=pyhd8ed1ab_1
  - types-python-dateutil=2.9.0.20250516=pyhd8ed1ab_0
  - typing-extensions=4.14.0=h32cad80_0
  - typing-inspection=0.4.1=pyhd8ed1ab_0
  - typing_extensions=4.14.0=pyhe01879c_0
  - typing_utils=0.1.0=pyhd8ed1ab_1
  - tzdata=2025b=h78e105d_0
  - uc-micro-py=1.0.3=pyhd8ed1ab_1
  - ucrt=10.0.22621.0=h57928b3_1
  - unicodedata2=16.0.0=py310ha8f682b_0
  - uri-template=1.3.0=pyhd8ed1ab_1
  - urllib3=2.5.0=pyhd8ed1ab_0
<<<<<<< HEAD
  - vc=14.3=h2b53caa_26
  - vc14_runtime=14.42.34438=hfd919c2_26
  - vs2015_runtime=14.42.34438=h7142326_26
=======
  - vc=14.3=h41ae7f8_26
  - vc14_runtime=14.44.35208=h818238b_26
  - vs2015_runtime=14.44.35208=h38c0c73_26
>>>>>>> f74308a2
  - wcwidth=0.2.13=pyhd8ed1ab_1
  - webcolors=24.11.1=pyhd8ed1ab_0
  - webencodings=0.5.1=pyhd8ed1ab_3
  - websocket-client=1.8.0=pyhd8ed1ab_1
  - wheel=0.45.1=pyhd8ed1ab_1
  - widgetsnbextension=3.6.10=pyhd8ed1ab_0
  - win_inet_pton=1.1.0=pyh7428d3b_8
  - winpty=0.4.3=4
  - xorg-libxau=1.0.12=h0e40799_0
  - xorg-libxdmcp=1.1.5=h0e40799_0
  - xyzservices=2025.4.0=pyhd8ed1ab_0
  - yaml=0.2.5=h8ffe710_2
  - zarr=2.14.2=pyhd8ed1ab_0
  - zeromq=4.3.5=ha9f60a1_7
  - zict=3.0.0=pyhd8ed1ab_1
  - zipp=3.23.0=pyhd8ed1ab_0
  - zstandard=0.23.0=py310ha8f682b_2
  - zstd=1.5.7=hbeecb71_2
  - pip:
      - geoapps-utils @ git+https://github.com/MiraGeoscience/geoapps-utils.git@91ec5c45ff7357cd8f2bdb75dc61c55fdd6459b5
      - geoh5py @ git+https://github.com/MiraGeoscience/geoh5py.git@99695a5e34812bfbb53cef84803033a91af137de
      - mira-simpeg @ git+https://github.com/MiraGeoscience/simpeg.git@f72a1367edcb2da969002ca06f18f532340b3c27
      - octree-creation-app @ git+https://github.com/MiraGeoscience/octree-creation-app.git@02fbd85bf7d54b8f4336f1f0094c1c3e27714e81
      - param-sweeps @ git+https://github.com/MiraGeoscience/param-sweeps.git@9ed6091534d638171957a17324e1a1e8f067b434

variables:
  KMP_WARNINGS: 0<|MERGE_RESOLUTION|>--- conflicted
+++ resolved
@@ -109,11 +109,7 @@
   - lcms2=2.17=hbcf6048_0
   - lerc=4.0.0=h6470a55_1
   - libaec=1.1.4=h20038f6_0
-<<<<<<< HEAD
-  - libblas=3.9.0=31_h641d27c_mkl
-=======
   - libblas=3.9.0=32_h641d27c_mkl
->>>>>>> f74308a2
   - libbrotlicommon=1.1.0=h2466b09_3
   - libbrotlidec=1.1.0=h2466b09_3
   - libbrotlienc=1.1.0=h2466b09_3
@@ -274,15 +270,9 @@
   - unicodedata2=16.0.0=py310ha8f682b_0
   - uri-template=1.3.0=pyhd8ed1ab_1
   - urllib3=2.5.0=pyhd8ed1ab_0
-<<<<<<< HEAD
-  - vc=14.3=h2b53caa_26
-  - vc14_runtime=14.42.34438=hfd919c2_26
-  - vs2015_runtime=14.42.34438=h7142326_26
-=======
   - vc=14.3=h41ae7f8_26
   - vc14_runtime=14.44.35208=h818238b_26
   - vs2015_runtime=14.44.35208=h38c0c73_26
->>>>>>> f74308a2
   - wcwidth=0.2.13=pyhd8ed1ab_1
   - webcolors=24.11.1=pyhd8ed1ab_0
   - webencodings=0.5.1=pyhd8ed1ab_3
