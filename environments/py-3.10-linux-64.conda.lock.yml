# Generated by conda-lock.
# platform: linux-64
# input_hash: 55ee19ff2c90ececdd9e48fb426c55b650d231137ad79c0457c83073863be3dc

channels:
  - conda-forge
  - nodefaults
dependencies:
  - _openmp_mutex=4.5=3_kmp_llvm
  - annotated-types=0.7.0=pyhd8ed1ab_1
  - asciitree=0.3.3=py_2
  - bokeh=3.6.3=pyhd8ed1ab_0
  - brotli=1.1.0=hb9d3cd8_2
  - brotli-bin=1.1.0=hb9d3cd8_2
  - brotli-python=1.1.0=py310hf71b8c6_2
  - bzip2=1.0.8=h4bc722e_7
  - c-ares=1.34.4=hb9d3cd8_0
  - ca-certificates=2025.1.31=hbcca054_0
  - cached-property=1.5.2=hd8ed1ab_1
  - cached_property=1.5.2=pyha770c72_1
  - certifi=2025.1.31=pyhd8ed1ab_0
  - cffi=1.17.1=py310h8deb56e_0
  - click=8.1.8=pyh707e725_0
  - cloudpickle=3.1.1=pyhd8ed1ab_0
  - colorama=0.4.6=pyhd8ed1ab_1
  - contourpy=1.3.1=py310h3788b33_0
  - cycler=0.12.1=pyhd8ed1ab_1
  - cytoolz=1.0.1=py310ha75aee5_0
  - dask-core=2024.6.2=pyhd8ed1ab_0
  - discretize=0.11.2=py310ha2bacc8_1
  - distributed=2024.6.2=pyhd8ed1ab_0
  - fasteners=0.19=pyhd8ed1ab_1
  - fonttools=4.56.0=py310h89163eb_0
  - freetype=2.13.3=h48d6fc4_0
  - fsspec=2025.3.0=pyhd8ed1ab_0
  - geoana=0.7.2=py310ha2bacc8_0
  - h2=4.2.0=pyhd8ed1ab_0
  - h5py=3.13.0=nompi_py310h60e0fe6_100
  - hdf5=1.14.3=nompi_h2d575fe_109
  - hpack=4.1.0=pyhd8ed1ab_0
  - hyperframe=6.1.0=pyhd8ed1ab_0
  - icu=75.1=he02047a_0
  - importlib-metadata=8.6.1=pyha770c72_0
  - importlib_metadata=8.6.1=hd8ed1ab_0
  - jinja2=3.1.6=pyhd8ed1ab_0
  - joblib=1.4.2=pyhd8ed1ab_1
  - keyutils=1.6.1=h166bdaf_0
  - kiwisolver=1.4.7=py310h3788b33_0
  - krb5=1.21.3=h659f571_0
  - lcms2=2.17=h717163a_0
  - ld_impl_linux-64=2.43=h712a8e2_4
  - lerc=4.0.0=h27087fc_0
  - libaec=1.1.3=h59595ed_0
  - libblas=3.9.0=31_hfdb39a5_mkl
  - libbrotlicommon=1.1.0=hb9d3cd8_2
  - libbrotlidec=1.1.0=hb9d3cd8_2
  - libbrotlienc=1.1.0=hb9d3cd8_2
  - libcblas=3.9.0=31_h372d94f_mkl
  - libcurl=8.12.1=h332b0f4_0
  - libdeflate=1.23=h4ddbbb0_0
  - libdlf=0.3.0=pyhd8ed1ab_1
  - libedit=3.1.20250104=pl5321h7949ede_0
  - libev=4.33=hd590300_2
  - libffi=3.4.6=h2dba641_0
  - libgcc=14.2.0=h767d61c_2
  - libgcc-ng=14.2.0=h69a702a_2
  - libgfortran=14.2.0=h69a702a_2
  - libgfortran5=14.2.0=hf1ad2bd_2
  - libhwloc=2.11.2=default_h0d58e46_1001
  - libiconv=1.18=h4ce23a2_1
  - libjpeg-turbo=3.0.0=hd590300_1
  - liblapack=3.9.0=31_hc41d3b0_mkl
  - liblzma=5.6.4=hb9d3cd8_0
  - libnghttp2=1.64.0=h161d5f1_0
  - libnsl=2.0.1=hd590300_0
  - libpng=1.6.47=h943b412_0
  - libscotch=7.0.6=hea33c07_1
  - libsqlite=3.49.1=hee588c1_2
  - libssh2=1.11.1=hf672d98_0
  - libstdcxx=14.2.0=h8f9b012_2
  - libstdcxx-ng=14.2.0=h4852527_2
  - libtiff=4.7.0=hd9ff511_3
  - libuuid=2.38.1=h0b41bf4_0
  - libwebp-base=1.5.0=h851e524_0
  - libxcb=1.17.0=h8a09558_0
  - libxcrypt=4.4.36=hd590300_1
  - libxml2=2.13.6=h8d12d68_0
  - libzlib=1.3.1=hb9d3cd8_2
  - llvm-openmp=19.1.7=h024ca30_0
  - locket=1.0.0=pyhd8ed1ab_0
  - markupsafe=3.0.2=py310h89163eb_1
  - matplotlib-base=3.8.4=py310hef631a5_2
  - metis=5.1.0=hd0bcaf9_1007
  - mkl=2024.2.2=ha957f24_16
  - msgpack-python=1.1.0=py310h3788b33_0
  - mumps-include=5.7.3=h82cca05_9
  - mumps-seq=5.7.3=hb5d91fa_9
  - munkres=1.1.4=pyh9f0ad1d_0
  - ncurses=6.5=h2d0b736_3
  - numcodecs=0.13.1=py310h5eaa309_0
  - numpy=1.26.4=py310hb13e2d6_0
  - openjpeg=2.5.3=h5fbd93e_0
  - openssl=3.4.1=h7b32b05_0
  - packaging=24.2=pyhd8ed1ab_2
  - pandas=2.2.3=py310h5eaa309_1
  - partd=1.4.2=pyhd8ed1ab_0
  - pillow=10.3.0=py310hebfe307_1
  - pip=25.0.1=pyh8b19718_0
  - psutil=7.0.0=py310ha75aee5_0
  - pthread-stubs=0.4=hb9d3cd8_1002
  - pycparser=2.22=pyh29332c3_1
  - pydantic=2.10.6=pyh3cfb1c2_0
  - pydantic-core=2.27.2=py310h505e2c1_0
  - pydiso=0.1.2=py310h69a6472_0
  - pymatsolver=0.3.1=pyh48887ae_201
  - pyparsing=3.2.1=pyhd8ed1ab_0
  - pysocks=1.7.1=pyha55dd90_7
  - python=3.10.16=he725a3c_1_cpython
  - python-dateutil=2.9.0.post0=pyhff2d567_1
  - python-mumps=0.0.3=py310h6410a28_0
  - python-tzdata=2025.1=pyhd8ed1ab_0
  - python_abi=3.10=5_cp310
  - pytz=2024.1=pyhd8ed1ab_0
  - pyyaml=6.0.2=py310h89163eb_2
  - readline=8.2=h8c095d6_2
  - scikit-learn=1.4.2=py310h981052a_1
  - scipy=1.14.1=py310hfcf56fc_2
  - setuptools=75.8.2=pyhff2d567_0
  - six=1.17.0=pyhd8ed1ab_0
  - sortedcontainers=2.4.0=pyhd8ed1ab_1
  - tbb=2021.13.0=hceb3a55_1
  - tblib=3.0.0=pyhd8ed1ab_1
  - threadpoolctl=3.6.0=pyhecae5ae_0
  - tk=8.6.13=noxft_h4845f30_101
  - toolz=1.0.0=pyhd8ed1ab_1
  - tornado=6.4.2=py310ha75aee5_0
  - tqdm=4.67.1=pyhd8ed1ab_1
  - typing-extensions=4.12.2=hd8ed1ab_1
  - typing_extensions=4.12.2=pyha770c72_1
  - tzdata=2025a=h78e105d_0
  - unicodedata2=16.0.0=py310ha75aee5_0
  - urllib3=2.3.0=pyhd8ed1ab_0
  - wheel=0.45.1=pyhd8ed1ab_1
  - xorg-libxau=1.0.12=hb9d3cd8_0
  - xorg-libxdmcp=1.1.5=hb9d3cd8_0
  - xyzservices=2025.1.0=pyhd8ed1ab_0
  - yaml=0.2.5=h7f98852_2
  - zarr=2.14.2=pyhd8ed1ab_0
  - zict=3.0.0=pyhd8ed1ab_1
  - zipp=3.21.0=pyhd8ed1ab_1
  - zstandard=0.23.0=py310ha75aee5_1
  - zstd=1.5.7=hb8e6e7a_1
  - pip:
      - geoapps-utils @ git+https://github.com/MiraGeoscience/geoapps-utils.git@1ed273892ca0494a3b612d075a66dd4a1de2283a
<<<<<<< HEAD
      - geoh5py @ git+https://github.com/MiraGeoscience/geoh5py.git@34154ed8cdf27714b745bd5eb597e1fdd6798b23
=======
      - geoh5py @ git+https://github.com/MiraGeoscience/geoh5py.git@402aac24290356fd69dd3b9d762607c05b548b78
>>>>>>> 3c9b43a3
      - mira-simpeg @ git+https://github.com/MiraGeoscience/simpeg.git@79ba55ab38d5cab6d8292c3dd904fbd043f26da9
      - octree-creation-app @ git+https://github.com/MiraGeoscience/octree-creation-app.git@c1797da5ca947c6f48555ea7f7680c0c63c1c456
      - param-sweeps @ git+https://github.com/MiraGeoscience/param-sweeps.git@6bf4ac8a7fc6c111216e8042a075f9e92ce38d41

variables:
  KMP_WARNINGS: 0<|MERGE_RESOLUTION|>--- conflicted
+++ resolved
@@ -75,7 +75,7 @@
   - libnsl=2.0.1=hd590300_0
   - libpng=1.6.47=h943b412_0
   - libscotch=7.0.6=hea33c07_1
-  - libsqlite=3.49.1=hee588c1_2
+  - libsqlite=3.49.1=hee588c1_1
   - libssh2=1.11.1=hf672d98_0
   - libstdcxx=14.2.0=h8f9b012_2
   - libstdcxx-ng=14.2.0=h4852527_2
@@ -93,8 +93,8 @@
   - metis=5.1.0=hd0bcaf9_1007
   - mkl=2024.2.2=ha957f24_16
   - msgpack-python=1.1.0=py310h3788b33_0
-  - mumps-include=5.7.3=h82cca05_9
-  - mumps-seq=5.7.3=hb5d91fa_9
+  - mumps-include=5.7.3=ha770c72_8
+  - mumps-seq=5.7.3=h2064c95_8
   - munkres=1.1.4=pyh9f0ad1d_0
   - ncurses=6.5=h2d0b736_3
   - numcodecs=0.13.1=py310h5eaa309_0
@@ -152,11 +152,7 @@
   - zstd=1.5.7=hb8e6e7a_1
   - pip:
       - geoapps-utils @ git+https://github.com/MiraGeoscience/geoapps-utils.git@1ed273892ca0494a3b612d075a66dd4a1de2283a
-<<<<<<< HEAD
-      - geoh5py @ git+https://github.com/MiraGeoscience/geoh5py.git@34154ed8cdf27714b745bd5eb597e1fdd6798b23
-=======
       - geoh5py @ git+https://github.com/MiraGeoscience/geoh5py.git@402aac24290356fd69dd3b9d762607c05b548b78
->>>>>>> 3c9b43a3
       - mira-simpeg @ git+https://github.com/MiraGeoscience/simpeg.git@79ba55ab38d5cab6d8292c3dd904fbd043f26da9
       - octree-creation-app @ git+https://github.com/MiraGeoscience/octree-creation-app.git@c1797da5ca947c6f48555ea7f7680c0c63c1c456
       - param-sweeps @ git+https://github.com/MiraGeoscience/param-sweeps.git@6bf4ac8a7fc6c111216e8042a075f9e92ce38d41
