--- conflicted
+++ resolved
@@ -17,19 +17,10 @@
 
 from __future__ import annotations
 
-<<<<<<< HEAD
 __version__ = "0.2.0-alpha.1"
 
 from pathlib import Path
 
-from simpeg import dask
-
-=======
-__version__ = "0.1.0"
-
-from pathlib import Path
-
->>>>>>> 92619edc
 from simpeg_drivers.constants import default_ui_json
 from simpeg_drivers.params import InversionBaseParams
 
