# '''''''''''''''''''''''''''''''''''''''''''''''''''''''''''''''''''''''''''''''''''
#  Copyright (c) 2025 Mira Geoscience Ltd.                                          '
#                                                                                   '
#  This file is part of simpeg-drivers package.                                     '
#                                                                                   '
#  simpeg-drivers is distributed under the terms and conditions of the MIT License  '
#  (see LICENSE file at the root of this source code package).                      '
#                                                                                   '
# '''''''''''''''''''''''''''''''''''''''''''''''''''''''''''''''''''''''''''''''''''


from __future__ import annotations


<<<<<<< HEAD
__version__ = "0.4.0-alpha.1"
=======
__version__ = "0.3.0-alpha.7"
>>>>>>> c1d75e10


import logging
from pathlib import Path

from simpeg_drivers.constants import default_ui_json


logging.basicConfig(level=logging.INFO)

__all__ = [
    "DRIVER_MAP",
    "assets_path",
    "default_ui_json",
]


def assets_path() -> Path:
    """Return the path to the assets folder."""

    parent = Path(__file__).parent
    folder_name = f"{parent.name}-assets"
    assets_folder = parent.parent / folder_name
    if not assets_folder.is_dir():
        raise RuntimeError(f"Assets folder not found: {assets_folder}")

    return assets_folder


DRIVER_MAP = {
    "direct current 3d": (
        "simpeg_drivers.electricals.direct_current.three_dimensions.driver",
        {
            "forward": "DC3DForwardDriver",
            "inversion": "DC3DInversionDriver",
        },
    ),
    "direct current 2d": (
        "simpeg_drivers.electricals.direct_current.two_dimensions.driver",
        {
            "forward": "DC2DForwardDriver",
            "inversion": "DC2DInversionDriver",
        },
    ),
    "direct current pseudo 3d": (
        "simpeg_drivers.electricals.direct_current.pseudo_three_dimensions.driver",
        {
            "forward": "DCBatch2DForwardDriver",
            "inversion": "DCBatch2DInversionDriver",
        },
    ),
    "induced polarization 3d": (
        "simpeg_drivers.electricals.induced_polarization.three_dimensions.driver",
        {
            "forward": "IP3DForwardDriver",
            "inversion": "IP3DInversionDriver",
        },
    ),
    "induced polarization 2d": (
        "simpeg_drivers.electricals.induced_polarization.two_dimensions.driver",
        {
            "forward": "IP2DForwardDriver",
            "inversion": "IP2DInversionDriver",
        },
    ),
    "induced polarization pseudo 3d": (
        "simpeg_drivers.electricals.induced_polarization.pseudo_three_dimensions.driver",
        {
            "forward": "IPBatch2DForwardDriver",
            "inversion": "IPBatch2DInversionDriver",
        },
    ),
    "joint surveys": (
        "simpeg_drivers.joint.joint_surveys.driver",
        {"inversion": "JointSurveyDriver"},
    ),
    "fdem": (
        "simpeg_drivers.electromagnetics.frequency_domain.driver",
        {
            "forward": "FDEMForwardDriver",
            "inversion": "FDEMInversionDriver",
        },
    ),
    "fdem 1d": (
        "simpeg_drivers.electromagnetics.frequency_domain_1d.driver",
        {
            "forward": "FDEM1DForwardDriver",
            "inversion": "FDEM1DInversionDriver",
        },
    ),
    "joint cross gradient": (
        "simpeg_drivers.joint.joint_cross_gradient.driver",
        {"inversion": "JointCrossGradientDriver"},
    ),
    "tdem": (
        "simpeg_drivers.electromagnetics.time_domain.driver",
        {
            "forward": "TDEMForwardDriver",
            "inversion": "TDEMInversionDriver",
        },
    ),
    "tdem 1d": (
        "simpeg_drivers.electromagnetics.time_domain_1d.driver",
        {
            "forward": "TDEM1DForwardDriver",
            "inversion": "TDEM1DInversionDriver",
        },
    ),
    "magnetotellurics": (
        "simpeg_drivers.natural_sources.magnetotellurics.driver",
        {
            "forward": "MTForwardDriver",
            "inversion": "MTInversionDriver",
        },
    ),
    "tipper": (
        "simpeg_drivers.natural_sources.tipper.driver",
        {"forward": "TipperForwardDriver", "inversion": "TipperInversionDriver"},
    ),
    "gravity": (
        "simpeg_drivers.potential_fields.gravity.driver",
        {"forward": "GravityForwardDriver", "inversion": "GravityInversionDriver"},
    ),
    "magnetic scalar": (
        "simpeg_drivers.potential_fields.magnetic_scalar.driver",
        {
            "forward": "MagneticForwardDriver",
            "inversion": "MagneticInversionDriver",
        },
    ),
    "magnetic vector": (
        "simpeg_drivers.potential_fields.magnetic_vector.driver",
        {
            "forward": "MVIForwardDriver",
            "inversion": "MVIInversionDriver",
        },
    ),
}<|MERGE_RESOLUTION|>--- conflicted
+++ resolved
@@ -12,11 +12,7 @@
 from __future__ import annotations
 
 
-<<<<<<< HEAD
 __version__ = "0.4.0-alpha.1"
-=======
-__version__ = "0.3.0-alpha.7"
->>>>>>> c1d75e10
 
 
 import logging
