# ''''''''''''''''''''''''''''''''''''''''''''''''''''''''''''''''''''''''''''''
#  Copyright (c) 2023-2024 Mira Geoscience Ltd.
#  All rights reserved.
#
#  This file is part of simpeg-drivers.
#
#  The software and information contained herein are proprietary to, and
#  comprise valuable trade secrets of, Mira Geoscience, which
#  intend to preserve as trade secrets such software and information.
#  This software is furnished pursuant to a written license agreement and
#  may be used, copied, transmitted, and stored only in accordance with
#  the terms of such license and with the inclusion of the above copyright
#  notice.  This software and information or any other copies thereof may
#  not be provided or otherwise made available to any other person.
#
# ''''''''''''''''''''''''''''''''''''''''''''''''''''''''''''''''''''''''''''''

from __future__ import annotations

<<<<<<< HEAD

__version__ = "0.1.0"
=======
__version__ = "0.2.0-alpha.1"
>>>>>>> 91a19e5a

from pathlib import Path

from simpeg_drivers.constants import default_ui_json
from simpeg_drivers.params import InversionBaseParams


__all__ = [
    "DRIVER_MAP",
    "InversionBaseParams",
    "assets_path",
    "default_ui_json",
]


def assets_path() -> Path:
    """Return the path to the assets folder."""

    parent = Path(__file__).parent
    folder_name = f"{parent.name}-assets"
    assets_folder = parent.parent / folder_name
    if not assets_folder.is_dir():
        raise RuntimeError(f"Assets folder not found: {assets_folder}")

    return assets_folder


DRIVER_MAP = {
    "direct current 3d": (
        "simpeg_drivers.electricals.direct_current.three_dimensions.driver",
        "DirectCurrent3DDriver",
    ),
    "direct current 2d": (
        "simpeg_drivers.electricals.direct_current.two_dimensions.driver",
        "DirectCurrent2DDriver",
    ),
    "direct current pseudo 3d": (
        "simpeg_drivers.electricals.direct_current.pseudo_three_dimensions.driver",
        "DirectCurrentPseudo3DDriver",
    ),
    "induced polarization 3d": (
        "simpeg_drivers.electricals.induced_polarization.three_dimensions.driver",
        "InducedPolarization3DDriver",
    ),
    "induced polarization 2d": (
        "simpeg_drivers.electricals.induced_polarization.two_dimensions.driver",
        "InducedPolarization2DDriver",
    ),
    "induced polarization pseudo 3d": (
        "simpeg_drivers.electricals.induced_polarization.pseudo_three_dimensions.driver",
        "InducedPolarizationPseudo3DDriver",
    ),
    "joint surveys": (
        "simpeg_drivers.joint.joint_surveys.driver",
        "JointSurveyDriver",
    ),
    "fem": (
        "simpeg_drivers.airborne_electromagnetics.frequency_domain.driver",
        "FrequencyDomainElectromagneticsDriver",
    ),
    "joint cross gradient": (
        "simpeg_drivers.joint.joint_cross_gradient.driver",
        "JointCrossGradientDriver",
    ),
    "tdem": (
        "simpeg_drivers.electromagnetics.time_domain.driver",
        "TimeDomainElectromagneticsDriver",
    ),
    "magnetotellurics": (
        "simpeg_drivers.natural_sources.magnetotellurics.driver",
        "MagnetotelluricsDriver",
    ),
    "tipper": ("simpeg_drivers.natural_sources.tipper.driver", "TipperDriver"),
    "gravity": ("simpeg_drivers.potential_fields.gravity.driver", "GravityDriver"),
    "magnetic scalar": (
        "simpeg_drivers.potential_fields.magnetic_scalar.driver",
        "MagneticScalarDriver",
    ),
    "magnetic vector": (
        "simpeg_drivers.potential_fields.magnetic_vector.driver",
        "MagneticVectorDriver",
    ),
}<|MERGE_RESOLUTION|>--- conflicted
+++ resolved
@@ -17,12 +17,7 @@
 
 from __future__ import annotations
 
-<<<<<<< HEAD
-
-__version__ = "0.1.0"
-=======
 __version__ = "0.2.0-alpha.1"
->>>>>>> 91a19e5a
 
 from pathlib import Path
 
