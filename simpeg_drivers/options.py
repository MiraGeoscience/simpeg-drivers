--- conflicted
+++ resolved
@@ -27,14 +27,9 @@
     ReferencedData,
 )
 from geoh5py.groups import PropertyGroup, SimPEGGroup, UIJsonGroup
-from geoh5py.groups.property_group_type import GroupTypeEnum
 from geoh5py.objects import DrapeModel, Grid2D, Octree, Points
 from geoh5py.shared.utils import fetch_active_workspace
 from geoh5py.ui_json import InputFile
-<<<<<<< HEAD
-from pydantic import BaseModel, ConfigDict, field_validator, model_validator
-from simpeg.utils.mat_utils import cartesian2amplitude_dip_azimuth
-=======
 from pydantic import (
     AliasChoices,
     BaseModel,
@@ -44,7 +39,6 @@
     field_validator,
     model_validator,
 )
->>>>>>> 3ef9bde6
 
 import simpeg_drivers
 from simpeg_drivers.utils.regularization import direction_and_dip
