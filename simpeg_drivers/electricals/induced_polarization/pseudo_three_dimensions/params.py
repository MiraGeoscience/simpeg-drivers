# '''''''''''''''''''''''''''''''''''''''''''''''''''''''''''''''''''''''''''''''''''
#  Copyright (c) 2025 Mira Geoscience Ltd.                                          '
#                                                                                   '
#  This file is part of simpeg-drivers package.                                     '
#                                                                                   '
#  simpeg-drivers is distributed under the terms and conditions of the MIT License  '
#  (see LICENSE file at the root of this source code package).                      '
#                                                                                   '
# '''''''''''''''''''''''''''''''''''''''''''''''''''''''''''''''''''''''''''''''''''


from __future__ import annotations

from typing import ClassVar

from geoh5py.data import FloatData
from geoh5py.objects import Octree, PotentialElectrode

from simpeg_drivers import assets_path
from simpeg_drivers.electricals.params import (
<<<<<<< HEAD
    DrapeModelData,
    FileControlData,
    LineSelectionData,
=======
    DrapeModelOptions,
    FileControlOptions,
    LineSelectionOptions,
>>>>>>> fdd23eb4
)
from simpeg_drivers.params import BaseForwardOptions, BaseInversionOptions


class IPBatch2DForwardOptions(BaseForwardOptions):
    """
    Induced Polarization batch 2D forward options.

    :param data_object: DC/IP survey object.
    :param chargeability_channel_bool: Chargeability channel boolean.
    :param line_selection: Line selection parameters.
    :param mesh: Optional mesh object if providing a heterogeneous model.
    :param drape_model: Drape model parameters common to all 2D simulations.
    :param model_type: Specify whether the models are provided in resistivity
        or conductivity.
    :param file_control: File control parameters.
    """

    name: ClassVar[str] = "Induced Polarization Pseudo 3D Forward"
    title: ClassVar[str] = "Induced Polarization (IP) 2D Batch Forward"
    default_ui_json: ClassVar[str] = (
        assets_path() / "uijson/induced_polarization_batch2d_forward.ui.json"
    )

    inversion_type: str = "induced polarization pseudo 3d"
    physical_property: str = "chargeability"

    data_object: PotentialElectrode
    chargeability_channel_bool: bool = True
    line_selection: LineSelectionOptions
    mesh: Octree | None = None
    conductivity_model: float | FloatData
    drape_model: DrapeModelOptions = DrapeModelOptions()
    file_control: FileControlOptions = FileControlOptions()


class IPBatch2DInversionOptions(BaseInversionOptions):
    """
    Induced Polarization batch 2D inversion options.

    :param data_object: DC/IP survey object.
    :param chargeability_channel: Chargeability data channel.
    :param chargeability_uncertainty: Chargeability data uncertainty channel.
    :param line_selection: Line selection parameters.
    :param mesh: Optional mesh object if providing a heterogeneous model.
    :param drape_model: Drape model parameters common to all 2D simulations.
    :param conductivity_model: Conductivity model.
    :param file_control: File control parameters.
    :param length_scale_y: Inactive length scale for y direction.
    :param y_norm: Inactive y normalization factor.
    """

    name: ClassVar[str] = "Induced Polarization Pseudo 3D Inversion"
    title: ClassVar[str] = "Induced Polarization (IP) 2D Batch Inversion"
    default_ui_json: ClassVar[str] = (
        assets_path() / "uijson/induced_polarization_batch2d_inversion.ui.json"
    )

    inversion_type: str = "induced polarization pseudo 3d"
    physical_property: str = "chargeability"

    data_object: PotentialElectrode
    chargeability_channel: FloatData
    chargeability_uncertainty: float | FloatData
    line_selection: LineSelectionOptions
    mesh: Octree | None = None
    drape_model: DrapeModelOptions = DrapeModelOptions()
    conductivity_model: float | FloatData
    lower_bound: float | FloatData | None = 0.0
    file_control: FileControlOptions = FileControlOptions()
    length_scale_y: None = None
    y_norm: None = None<|MERGE_RESOLUTION|>--- conflicted
+++ resolved
@@ -18,15 +18,9 @@
 
 from simpeg_drivers import assets_path
 from simpeg_drivers.electricals.params import (
-<<<<<<< HEAD
-    DrapeModelData,
-    FileControlData,
-    LineSelectionData,
-=======
     DrapeModelOptions,
     FileControlOptions,
     LineSelectionOptions,
->>>>>>> fdd23eb4
 )
 from simpeg_drivers.params import BaseForwardOptions, BaseInversionOptions
 
