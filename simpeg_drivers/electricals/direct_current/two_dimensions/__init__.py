# ''''''''''''''''''''''''''''''''''''''''''''''''''''''''''''''''''''''''''''''
#  Copyright (c) 2023-2024 Mira Geoscience Ltd.
#  All rights reserved.
#
#  This file is part of simpeg-drivers.
#
#  The software and information contained herein are proprietary to, and
#  comprise valuable trade secrets of, Mira Geoscience, which
#  intend to preserve as trade secrets such software and information.
#  This software is furnished pursuant to a written license agreement and
#  may be used, copied, transmitted, and stored only in accordance with
#  the terms of such license and with the inclusion of the above copyright
#  notice.  This software and information or any other copies thereof may
#  not be provided or otherwise made available to any other person.
#
# ''''''''''''''''''''''''''''''''''''''''''''''''''''''''''''''''''''''''''''''

from .params import DirectCurrent2DParams

<<<<<<< HEAD
from .params import DirectCurrent2DParams  # noqa: F401
=======
__all__ = ["DirectCurrent2DParams"]
>>>>>>> 26b28651
<|MERGE_RESOLUTION|>--- conflicted
+++ resolved
@@ -15,10 +15,6 @@
 #
 # ''''''''''''''''''''''''''''''''''''''''''''''''''''''''''''''''''''''''''''''
 
-from .params import DirectCurrent2DParams
+from .params import DirectCurrent2DParams  # noqa: F401
 
-<<<<<<< HEAD
-from .params import DirectCurrent2DParams  # noqa: F401
-=======
-__all__ = ["DirectCurrent2DParams"]
->>>>>>> 26b28651
+__all__ = ["DirectCurrent2DParams"]