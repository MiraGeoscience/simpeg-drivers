--- conflicted
+++ resolved
@@ -14,13 +14,8 @@
 from __future__ import annotations
 import os
 
-<<<<<<< HEAD
-os.environ["OMP_NUM_THREADS"] = "7"
-os.environ["MKL_NUM_THREADS"] = "7"
-os.environ["OPENBLAS_NUM_THREADS"] = "7"
 import multiprocessing
-=======
->>>>>>> 7aa420b4
+
 import sys
 from datetime import datetime, timedelta
 import logging
@@ -147,18 +142,6 @@
         """
         Method to convert MetaSimulations to DaskMetaSimulations with futures.
         """
-        # meshes = {}
-        # workers = []
-        # for count, objfct in enumerate(self.data_misfit.objfcts):
-        #
-        #     worker = self.workers[count % len(self.workers)]
-        #     mesh = objfct.simulation.simulations[0].mesh
-        #     if mesh not in meshes:
-        #         meshes[mesh] = self.client.scatter(mesh, workers=(worker,))
-        #
-        #     objfct.simulation.simulations[0]._mesh = meshes[mesh]
-        #     workers.append(worker)
-
         distributed_misfits = dask.objective_function.DaskComboMisfits(
             self.data_misfit.objfcts,
             multipliers=self.data_misfit.multipliers,
@@ -491,7 +474,6 @@
     def configure_dask(self):
         """Sets Dask config settings."""
 
-<<<<<<< HEAD
         if self.client:
             dconf.set(scheduler=self.client)
         else:
@@ -500,11 +482,9 @@
             if n_cpu is None:
                 n_cpu = int(multiprocessing.cpu_count())
 
-=======
         if self.params.parallelized:
-            dconf.set({"array.chunk-size": str(self.params.max_chunk_size) + "MiB"})
->>>>>>> 7aa420b4
             dconf.set(scheduler="threads", pool=ThreadPool(self.params.n_cpu))
+
 
     @classmethod
     def start(cls, filepath: str | Path, driver_class=None):
