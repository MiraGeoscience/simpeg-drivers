# '''''''''''''''''''''''''''''''''''''''''''''''''''''''''''''''''''''''''''''''''''
#  Copyright (c) 2025 Mira Geoscience Ltd.                                          '
#                                                                                   '
#  This file is part of simpeg-drivers package.                                     '
#                                                                                   '
#  simpeg-drivers is distributed under the terms and conditions of the MIT License  '
#  (see LICENSE file at the root of this source code package).                      '
#                                                                                   '
# '''''''''''''''''''''''''''''''''''''''''''''''''''''''''''''''''''''''''''''''''''


# flake8: noqa

from __future__ import annotations

import multiprocessing
from copy import deepcopy
import sys
from datetime import datetime, timedelta
import logging
from multiprocessing.pool import ThreadPool
from pathlib import Path
from time import time

import numpy as np
from dask import config as dconf

from dask.distributed import get_client, Client, LocalCluster, performance_report
from geoapps_utils.driver.driver import BaseDriver
from geoapps_utils.utils.importing import GeoAppsError

from geoh5py.groups import SimPEGGroup
from geoh5py.shared.utils import fetch_active_workspace
from geoh5py.ui_json import InputFile
from param_sweeps.driver import SweepParams
from simpeg import (
    dask,
    directives,
    inverse_problem,
    inversion,
    maps,
    objective_function,
    optimization,
)

from simpeg.regularization import (
    BaseRegularization,
    RegularizationMesh,
    Sparse,
    SparseSmoothness,
)

from simpeg_drivers import DRIVER_MAP
from simpeg_drivers.components import (
    InversionData,
    InversionMesh,
    InversionModelCollection,
    InversionTopography,
    InversionWindow,
)
from simpeg_drivers.components.factories import DirectivesFactory, MisfitFactory
from simpeg_drivers.params import (
    BaseForwardOptions,
    BaseInversionOptions,
)
from simpeg_drivers.joint.params import BaseJointOptions
from simpeg_drivers.utils.utils import tile_locations
from simpeg_drivers.utils.regularization import cell_neighbors, set_rotated_operators

mlogger = logging.getLogger("distributed")
mlogger.setLevel(logging.WARNING)


class InversionDriver(BaseDriver):
    _params_class = BaseForwardOptions | BaseInversionOptions
    _inversion_type: str | None = None
    _validations = None

    def __init__(self, params: BaseForwardOptions | BaseInversionOptions):
        super().__init__(params)

        self.inversion_type = self.params.inversion_type
        self._data_misfit: objective_function.ComboObjectiveFunction | None = None
        self._directives: list[directives.InversionDirective] | None = None
        self._inverse_problem: inverse_problem.BaseInvProblem | None = None
        self._inversion: inversion.BaseInversion | None = None
        self._inversion_data: InversionData | None = None
        self._inversion_mesh: InversionMesh | None = None
        self._inversion_topography: InversionTopography | None = None
        self._logger: InversionLogger | None = None
        self._mapping: list[maps.IdentityMap] | None = None
        self._models: InversionModelCollection | None = None
        self._n_values: int | None = None
        self._optimization: optimization.ProjectedGNCG | None = None
        self._regularization: None = None
        self._sorting: list[np.ndarray] | None = None
        self._ordering: list[np.ndarray] | None = None
        self._mappings: list[maps.IdentityMap] | None = None
        self._window = None
        self._client: Client | None = None

    @property
    def client(self):
        if self._client is None:
            try:
                self._client = get_client()
                # self._workers = [worker.worker_address for worker in self.client.cluster.workers.values()]
            except ValueError:
                self._client = False

        return self._client

    @property
    def data_misfit(self):
        """The Simpeg.data_misfit class"""
        if getattr(self, "_data_misfit", None) is None:
            with fetch_active_workspace(self.workspace, mode="r+"):
                # Tile locations
                tiles = self.get_tiles()

                print(f"Setting up {len(tiles)} tile(s) . . .")
                # Build tiled misfits and combine to form global misfit
                self._data_misfit, self._sorting, self._ordering = MisfitFactory(
                    self.params, models=self.models
                ).build(
                    tiles,
                    self.inversion_data,
                    self.inversion_mesh,
                    self.models.active_cells,
                )
                print("Done.")

                self.inversion_data.save_data()
                self._data_misfit.multipliers = np.asarray(
                    self._data_misfit.multipliers, dtype=float
                )

            if self.client:
                self.distributed_misfits()

        return self._data_misfit

    @property
    def directives(self):
        if getattr(self, "_directives", None) is None:
            with fetch_active_workspace(self.workspace, mode="r+"):
                self._directives = DirectivesFactory(self)
        return self._directives

    def distributed_misfits(self):
        """
        Method to convert MetaSimulations to DaskMetaSimulations with futures.
        """
        distributed_misfits = dask.objective_function.DaskComboMisfits(
            self.data_misfit.objfcts,
            multipliers=self.data_misfit.multipliers,
            client=self.client,
        )
        self._data_misfit = distributed_misfits

    @property
    def inverse_problem(self):
        if getattr(self, "_inverse_problem", None) is None:
            self._inverse_problem = inverse_problem.BaseInvProblem(
                self.data_misfit,
                self.regularization,
                self.optimization,
            )

            if not self.params.forward_only and self.params.initial_beta:
                self._inverse_problem.beta = self.params.initial_beta

        return self._inverse_problem

    @property
    def inversion(self):
        if getattr(self, "_inversion", None) is None:
            self._inversion = inversion.BaseInversion(
                self.inverse_problem, directiveList=self.directives.directive_list
            )
        return self._inversion

    @property
    def inversion_data(self) -> InversionData:
        """Inversion data"""
        if getattr(self, "_inversion_data", None) is None:
            with fetch_active_workspace(self.workspace, mode="r+"):
                self._inversion_data = InversionData(self.workspace, self.params)

        return self._inversion_data

    @property
    def inversion_mesh(self) -> InversionMesh:
        """Inversion mesh"""
        if getattr(self, "_inversion_mesh", None) is None:
            with fetch_active_workspace(self.workspace, mode="r+"):
                self._inversion_mesh = InversionMesh(self.workspace, self.params)
        return self._inversion_mesh

    @property
    def inversion_topography(self):
        """Inversion topography"""
        if getattr(self, "_inversion_topography", None) is None:
            self._inversion_topography = InversionTopography(
                self.workspace, self.params
            )
        return self._inversion_topography

    @property
    def inversion_type(self) -> str | None:
        """Inversion type"""
        return self._inversion_type

    @inversion_type.setter
    def inversion_type(self, value):
        if value not in DRIVER_MAP:
            raise ValueError(f"Invalid inversion type: {value}")
        self._inversion_type = value

    @property
    def logger(self):
        """
        Inversion logger
        """
        if getattr(self, "_logger", None) is None:
            self._logger = InversionLogger("SimPEG.log", self)

        return self._logger

    @property
    def models(self):
        """Inversion models"""
        if getattr(self, "_models", None) is None:
            with fetch_active_workspace(self.workspace, mode="r+"):
                self._models = InversionModelCollection(self)

        return self._models

    @property
    def n_values(self):
        """Number of values in the model"""
        if self._n_values is None:
            self._n_values = self.models.n_active

        return self._n_values

    @property
    def optimization(self):
        if getattr(self, "_optimization", None) is None:
            if self.params.forward_only:
                return optimization.ProjectedGNCG()

            self._optimization = optimization.ProjectedGNCG(
                maxIter=self.params.max_global_iterations,
                lower=self.models.lower_bound,
                upper=self.models.upper_bound,
                maxIterLS=self.params.max_line_search_iterations,
                maxIterCG=self.params.max_cg_iterations,
                tolCG=self.params.tol_cg,
                stepOffBoundsFact=1e-8,
                LSshorten=0.25,
            )
        return self._optimization

    @property
    def ordering(self):
        """List of ordering of the data."""
        return self._ordering

    @property
    def out_group(self):
        """The SimPEGGroup"""
        if self._out_group is None:
            if self.params.out_group is not None:
                self._out_group = self.params.out_group
                return self._out_group

            with fetch_active_workspace(self.workspace, mode="r+"):
                name = self.params.inversion_type.capitalize()
                if self.params.forward_only:
                    name += " Forward"
                else:
                    name += " Inversion"

                self._out_group = SimPEGGroup.create(self.params.geoh5, name=name)
                self.params.out_group = self._out_group
                self.params.update_out_group_options()

        return self._out_group

    @property
    def params(self) -> BaseForwardOptions | BaseInversionOptions:
        """Application parameters."""
        return self._params

    @params.setter
    def params(
        self,
        val: BaseForwardOptions | BaseInversionOptions | SweepParams,
    ):
        if not isinstance(
            val,
            (
                BaseForwardOptions,
                BaseInversionOptions,
                SweepParams,
                BaseJointOptions,
            ),
        ):
            raise TypeError(
                "Parameters must be of type 'BaseInversionOptions', 'BaseForwardOptions' or 'SweepParams'."
            )
        self._params = val

    @property
    def regularization(self):
        if getattr(self, "_regularization", None) is None:
            with fetch_active_workspace(self.workspace, mode="r"):
                self._regularization = self.get_regularization()

        return self._regularization

    @regularization.setter
    def regularization(self, regularization: objective_function.ComboObjectiveFunction):
        if not isinstance(regularization, objective_function.ComboObjectiveFunction):
            raise TypeError(
                f"Regularization must be a ComboObjectiveFunction, not {type(regularization)}."
            )
        self._regularization = regularization

    @property
    def sorting(self):
        """List of arrays for sorting of data from tiles."""
        return self._sorting

    @property
    def window(self):
        """Inversion window"""
        if getattr(self, "_window", None) is None:
            self._window = InversionWindow(self.workspace, self.params)
        return self._window

    def run(self):
        """Run inversion from params"""
        sys.stdout = self.logger
        self.logger.start()
        self.configure_dask()

        simpeg_inversion = self.inversion

        if Path(self.params.input_file.path_name).is_file():
            with fetch_active_workspace(self.workspace, mode="r+"):
                self.out_group.add_file(self.params.input_file.path_name)

        predicted = None
        try:
            if self.params.forward_only:
                print("Running the forward simulation ...")
                predicted = simpeg_inversion.invProb.get_dpred(
                    self.models.starting, None
                )
            else:
                # Run the inversion
                self.start_inversion_message()
                simpeg_inversion.run(self.models.starting)

        except np.core._exceptions._ArrayMemoryError as error:  # pylint: disable=protected-access
            raise GeoAppsError(
                "Memory Error: Sensitivities too large for system. \n"
                "Try reducing the number of data, reducing the number of cells in the mesh\n"
                "or increase the number of tiles."
            ) from error

        self.logger.end()
        sys.stdout = self.logger.terminal
        self.logger.log.close()

        if self.params.forward_only:
            self.directives.save_iteration_data_directive.write(0, predicted)

            if (
                isinstance(
                    self.directives.save_iteration_data_directive,
                    directives.SaveDataGeoH5,
                )
                and len(self.directives.save_iteration_data_directive.channels) > 1
            ):
                directives.SavePropertyGroup(
                    self.inversion_data.entity,
                    channels=self.directives.save_iteration_data_directive.channels,
                    components=self.directives.save_iteration_data_directive.components,
                ).write(0)

        for directive in self.directives.save_directives:
            if isinstance(directive, directives.SaveLogFilesGeoH5):
                directive.write(1)

    def start_inversion_message(self):
        # SimPEG reports half phi_d, so we scale to match
        has_chi_start = self.params.starting_chi_factor is not None
        chi_start = (
            self.params.starting_chi_factor if has_chi_start else self.params.chi_factor
        )

        if getattr(self, "drivers", None) is not None:  # joint problem
            data_count = np.sum(
                [d.inversion_data.n_data for d in getattr(self, "drivers")]
            )
        else:
            data_count = self.inversion_data.n_data

        print(
            f"Target Misfit: {self.params.chi_factor * data_count:.2e} ({data_count} data "
            f"with chifact = {self.params.chi_factor})"
        )
        print(
            f"IRLS Start Misfit: {chi_start * data_count:.2e} ({data_count} data "
            f"with chifact = {chi_start})"
        )

    @property
    def mapping(self) -> list[maps.IdentityMap] | None:
        """Model mapping for the inversion."""
        if self._mapping is None:
            self.mapping = maps.IdentityMap(nP=self.n_values)

        return self._mapping

    @mapping.setter
    def mapping(self, value: maps.IdentityMap | list[maps.IdentityMap]):
        if not isinstance(value, list):
            value = [value]

        if not all(
            isinstance(val, maps.IdentityMap) and val.shape[0] == self.n_values
            for val in value
        ):
            raise TypeError(
                "'mapping' must be an instance of maps.IdentityMap with shape (n_values, *). "
                f"Provided {value}"
            )

        self._mapping = value

    def get_regularization(self):
        if self.params.forward_only:
            return BaseRegularization(mesh=self.inversion_mesh.mesh)

        reg_funcs = []
        is_rotated = self.params.gradient_rotation is not None
        neighbors = None
        backward_mesh = None
        forward_mesh = None
        for mapping in self.mapping:
            reg_func = Sparse(
                forward_mesh or self.inversion_mesh.mesh,
                active_cells=self.models.active_cells if forward_mesh is None else None,
                mapping=mapping,
                reference_model=self.models.reference,
            )

            if is_rotated and neighbors is None:
                backward_mesh = RegularizationMesh(
                    self.inversion_mesh.mesh, active_cells=self.models.active_cells
                )
                neighbors = cell_neighbors(reg_func.regularization_mesh.mesh)

            # Adjustment for 2D versus 3D problems
<<<<<<< HEAD
            components = "sxz" if "2d" in self.params.inversion_type else "sxyz"
            weight_names = ["alpha_s"] + [f"length_scale_{k}" for k in components[1:]]
            functions = []
            for comp, weight_name, fun in zip(
                components, weight_names, reg_func.objfcts
=======
            # TODO check this part
            is_2d_reg = (
                "2d" in self.params.inversion_type or "1d" in self.params.inversion_type
            )
            comps = "sxz" if is_2d_reg else "sxyz"
            avg_comps = "sxy" if is_2d_reg else "sxyz"
            weights = ["alpha_s"] + [f"length_scale_{k}" for k in comps[1:]]
            for comp, avg_comp, objfct, weight in zip(
                comps, avg_comps, reg.objfcts, weights
>>>>>>> a8701013
            ):
                if getattr(self.models, weight_name) is None:
                    setattr(reg_func, weight_name, 0.0)
                    functions.append(fun)
                    continue

                weight = mapping * getattr(self.models, weight_name)
                norm = mapping * getattr(self.models, f"{comp}_norm")

                if not isinstance(fun, SparseSmoothness):
                    fun.set_weights(**{comp: weight})
                    fun.norm = norm
                    functions.append(fun)
                    continue

                if is_rotated:
                    if forward_mesh is None:
                        fun = set_rotated_operators(
                            fun,
                            neighbors,
                            comp,
                            self.models.gradient_dip,
                            self.models.gradient_direction,
                        )

                average_op = getattr(
                    reg_func.regularization_mesh,
                    f"aveCC2F{fun.orientation}",
                )
                fun.set_weights(**{comp: average_op @ weight})
                fun.norm = average_op @ norm
                functions.append(fun)

                if is_rotated:
                    fun.gradient_type = "components"
                    backward_fun = deepcopy(fun)
                    setattr(backward_fun, "_regularization_mesh", backward_mesh)

                    # Only do it once for MVI
                    if not forward_mesh:
                        backward_fun = set_rotated_operators(
                            backward_fun,
                            neighbors,
                            comp,
                            self.models.gradient_dip,
                            self.models.gradient_direction,
                            forward=False,
                        )
                    average_op = getattr(
                        backward_fun.regularization_mesh,
                        f"aveCC2F{fun.orientation}",
                    )
                    backward_fun.set_weights(**{comp: average_op @ weight})
                    backward_fun.norm = average_op @ norm
                    functions.append(backward_fun)

            # Will avoid recomputing operators if the regularization mesh is the same
            forward_mesh = reg_func.regularization_mesh
            reg_func.objfcts = functions
            reg_func.norms = [fun.norm for fun in functions]
            reg_funcs.append(reg_func)

        # TODO - To be deprcated on GEOPY-2109
        if getattr(self.params, "gradient_type") is not None:
            for reg in reg_funcs:
                setattr(
                    reg,
                    "gradient_type",
                    getattr(self.params, "gradient_type"),
                )

        return objective_function.ComboObjectiveFunction(objfcts=reg_funcs)

    def get_tiles(self):
        if "2d" in self.params.inversion_type:
            tiles = [np.arange(len(self.inversion_data.indices))]
        elif "1d" in self.params.inversion_type:
            tiles = np.arange(len(self.inversion_data.indices)).reshape((-1, 1))
        else:
            locations = self.inversion_data.locations
            tiles = tile_locations(
                locations,
                self.params.tile_spatial,
                method="kmeans",
            )

        return tiles

    def configure_dask(self):
        """Sets Dask config settings."""

        if self.client:
            dconf.set(scheduler=self.client)
        else:
            n_cpu = self.params.n_cpu
            if n_cpu is None:
                n_cpu = int(multiprocessing.cpu_count())

            dconf.set(scheduler="threads", pool=ThreadPool(n_cpu))

    @classmethod
    def start(cls, filepath: str | Path, driver_class=None):
        _ = driver_class

        ifile = InputFile.read_ui_json(filepath)
        forward_only = ifile.data["forward_only"]
        inversion_type = ifile.ui_json.get("inversion_type", None)

        driver_class = cls.driver_class_from_name(
            inversion_type, forward_only=forward_only
        )

        with ifile.data["geoh5"].open(mode="r+"):
            params = driver_class._params_class.build(ifile)
            driver = driver_class(params)

        driver.run()
        return driver

    @staticmethod
    def driver_class_from_name(
        name: str, forward_only: bool = False
    ) -> InversionDriver:
        if name not in DRIVER_MAP:
            msg = f"Inversion type {name} is not supported."
            msg += f" Valid inversions are: {(*list(DRIVER_MAP),)}."
            raise NotImplementedError(msg)

        mod_name, classes = DRIVER_MAP.get(name)
        if forward_only:
            class_name = classes.get("forward", classes["inversion"])
        else:
            class_name = classes.get("inversion")
        module = __import__(mod_name, fromlist=[class_name])
        return getattr(module, class_name)


class InversionLogger:
    def __init__(self, logfile, driver):
        self.driver = driver
        self.forward = driver.params.forward_only
        self.terminal = sys.stdout
        self.log = open(self.get_path(logfile), "w", encoding="utf8")
        self.initial_time = time()

    def start(self):
        date_time = datetime.now().strftime("%b-%d-%Y:%H:%M:%S")
        self.write(
            f"SimPEG {self.driver.inversion_type} {'forward' if self.forward else 'inversion'} started {date_time}\n"
        )

    def end(self):
        elapsed_time = timedelta(seconds=time() - self.initial_time).seconds
        days, hours, minutes, seconds = self.format_seconds(elapsed_time)
        self.write(
            f"Total runtime: {days} days, {hours} hours, {minutes} minutes, and {seconds} seconds.\n"
        )

    def write(self, message):
        self.terminal.write(message)
        self.log.write(message)
        self.log.flush()

    @staticmethod
    def format_seconds(seconds):
        days = seconds // (24 * 3600)
        seconds = seconds % (24 * 3600)
        hours = seconds // 3600
        seconds = seconds % 3600
        minutes = seconds // 60
        seconds = seconds % 60
        return days, hours, minutes, seconds

    def close(self):
        self.terminal.close()

    def flush(self):
        pass

    def get_path(self, filepath: str | Path) -> str:
        root_directory = Path(self.driver.workspace.h5file).parent
        return str(root_directory / filepath)


if __name__ == "__main__":
    file = Path(sys.argv[1]).resolve()
    InversionDriver.start(file)
    sys.stdout.close()<|MERGE_RESOLUTION|>--- conflicted
+++ resolved
@@ -466,23 +466,11 @@
                 neighbors = cell_neighbors(reg_func.regularization_mesh.mesh)
 
             # Adjustment for 2D versus 3D problems
-<<<<<<< HEAD
             components = "sxz" if "2d" in self.params.inversion_type else "sxyz"
             weight_names = ["alpha_s"] + [f"length_scale_{k}" for k in components[1:]]
             functions = []
             for comp, weight_name, fun in zip(
                 components, weight_names, reg_func.objfcts
-=======
-            # TODO check this part
-            is_2d_reg = (
-                "2d" in self.params.inversion_type or "1d" in self.params.inversion_type
-            )
-            comps = "sxz" if is_2d_reg else "sxyz"
-            avg_comps = "sxy" if is_2d_reg else "sxyz"
-            weights = ["alpha_s"] + [f"length_scale_{k}" for k in comps[1:]]
-            for comp, avg_comp, objfct, weight in zip(
-                comps, avg_comps, reg.objfcts, weights
->>>>>>> a8701013
             ):
                 if getattr(self.models, weight_name) is None:
                     setattr(reg_func, weight_name, 0.0)
