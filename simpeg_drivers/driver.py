--- conflicted
+++ resolved
@@ -1,21 +1,3 @@
-<<<<<<< HEAD
-# ''''''''''''''''''''''''''''''''''''''''''''''''''''''''''''''''''''''''''''''
-#  Copyright (c) 2025 Mira Geoscience Ltd.
-#  All rights reserved.
-#
-#  This file is part of simpeg-drivers.
-#
-#  The software and information contained herein are proprietary to, and
-#  comprise valuable trade secrets of, Mira Geoscience, which
-#  intend to preserve as trade secrets such software and information.
-#  This software is furnished pursuant to a written license agreement and
-#  may be used, copied, transmitted, and stored only in accordance with
-#  the terms of such license and with the inclusion of the above copyright
-#  notice.  This software and information or any other copies thereof may
-#  not be provided or otherwise made available to any other person.
-#
-# ''''''''''''''''''''''''''''''''''''''''''''''''''''''''''''''''''''''''''''''
-=======
 # '''''''''''''''''''''''''''''''''''''''''''''''''''''''''''''''''''''''''''''''''''
 #  Copyright (c) 2025 Mira Geoscience Ltd.                                          '
 #                                                                                   '
@@ -25,16 +7,16 @@
 #  (see LICENSE file at the root of this source code package).                      '
 #                                                                                   '
 # '''''''''''''''''''''''''''''''''''''''''''''''''''''''''''''''''''''''''''''''''''
->>>>>>> 678e11eb
+
 
 # flake8: noqa
 
 from __future__ import annotations
 import os
 
-os.environ["OMP_NUM_THREADS"] = "12"
-os.environ["MKL_NUM_THREADS"] = "12"
-os.environ["OPENBLAS_NUM_THREADS"] = "12"
+os.environ["OMP_NUM_THREADS"] = "11"
+os.environ["MKL_NUM_THREADS"] = "11"
+os.environ["OPENBLAS_NUM_THREADS"] = "11"
 import multiprocessing
 import sys
 from datetime import datetime, timedelta
@@ -581,9 +563,9 @@
 
 
 if __name__ == "__main__":
-    # file = Path(sys.argv[1]).resolve()
-    file = Path(r"C:\Users\dominiquef\Desktop\Tests\Dug/PowerMetal_AFEM_fwr.ui.json")
-    cluster = LocalCluster(processes=True, n_workers=1, threads_per_worker=12)
+    file = Path(sys.argv[1]).resolve()
+    # file = Path(r"")
+    cluster = LocalCluster(processes=True, n_workers=4, threads_per_worker=11)
 
     diagnostics = file.stem.replace(".ui", "") + "_diagnostics.html"
     with cluster.get_client():
