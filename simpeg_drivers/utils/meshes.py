--- conflicted
+++ resolved
@@ -91,12 +91,9 @@
         spacing = station_spacing(survey.locations) / cell_size_factor
         base_cell_size = round_nearest(spacing, 5)
         padding = auto_pad(survey.locations)
-<<<<<<< HEAD
+        vertical_padding = use_vertical_padding(inversion_type)
         out_group = UIJsonGroup.create(workspace, name="AutoMesh")
-=======
-        vertical_padding = use_vertical_padding(inversion_type)
 
->>>>>>> 97eae7c8
         params_dict = {
             "geoh5": workspace,
             "objects": survey,
