--- conflicted
+++ resolved
@@ -375,11 +375,7 @@
         tx_list = []
         rx_factory = ReceiversFactory(self.params)
         tx_factory = SourcesFactory(self.params)
-<<<<<<< HEAD
-        for tx_locs, rx_ids in zip(tx_locs, rx_lookup, strict=True):
-=======
-        for cur_tx_locs, rx_ids in zip(tx_locs, rx_lookup, strict=False):
->>>>>>> 1e7d121f
+        for cur_tx_locs, rx_ids in zip(tx_locs, rx_lookup, strict=True):
             locs = receivers.vertices[rx_ids, :]
 
             rx_list = []
