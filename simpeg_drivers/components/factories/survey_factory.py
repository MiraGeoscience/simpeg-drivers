--- conflicted
+++ resolved
@@ -1,21 +1,3 @@
-<<<<<<< HEAD
-# ''''''''''''''''''''''''''''''''''''''''''''''''''''''''''''''''''''''''''''''
-#  Copyright (c) 2023-2025 Mira Geoscience Ltd.
-#  All rights reserved.
-#
-#  This file is part of simpeg-drivers.
-#
-#  The software and information contained herein are proprietary to, and
-#  comprise valuable trade secrets of, Mira Geoscience, which
-#  intend to preserve as trade secrets such software and information.
-#  This software is furnished pursuant to a written license agreement and
-#  may be used, copied, transmitted, and stored only in accordance with
-#  the terms of such license and with the inclusion of the above copyright
-#  notice.  This software and information or any other copies thereof may
-#  not be provided or otherwise made available to any other person.
-#
-# ''''''''''''''''''''''''''''''''''''''''''''''''''''''''''''''''''''''''''''''
-=======
 # '''''''''''''''''''''''''''''''''''''''''''''''''''''''''''''''''''''''''''''''''''
 #  Copyright (c) 2025 Mira Geoscience Ltd.                                          '
 #                                                                                   '
@@ -25,8 +7,6 @@
 #  (see LICENSE file at the root of this source code package).                      '
 #                                                                                   '
 # '''''''''''''''''''''''''''''''''''''''''''''''''''''''''''''''''''''''''''''''''''
->>>>>>> 678e11eb
-
 
 # pylint: disable=W0613
 # pylint: disable=W0221
