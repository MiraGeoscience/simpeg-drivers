# ''''''''''''''''''''''''''''''''''''''''''''''''''''''''''''''''''''''''''''''
#  Copyright (c) 2023-2024 Mira Geoscience Ltd.
#  All rights reserved.
#
#  This file is part of simpeg-drivers.
#
#  The software and information contained herein are proprietary to, and
#  comprise valuable trade secrets of, Mira Geoscience, which
#  intend to preserve as trade secrets such software and information.
#  This software is furnished pursuant to a written license agreement and
#  may be used, copied, transmitted, and stored only in accordance with
#  the terms of such license and with the inclusion of the above copyright
#  notice.  This software and information or any other copies thereof may
#  not be provided or otherwise made available to any other person.
#
# ''''''''''''''''''''''''''''''''''''''''''''''''''''''''''''''''''''''''''''''


from __future__ import annotations

from typing import TYPE_CHECKING, Any

if TYPE_CHECKING:
    from geoh5py.workspace import Workspace
    from simpeg_drivers.params import InversionBaseParams

from copy import deepcopy
from re import findall

import numpy as np
from discretize import TreeMesh
from scipy.spatial import cKDTree
from SimPEG import maps
from SimPEG.electromagnetics.static.utils.static_utils import geometric_factor

from simpeg_drivers.utils.utils import create_nested_mesh, drape_2_tensor

from .factories import (
    EntityFactory,
    SaveIterationGeoh5Factory,
    SimulationFactory,
    SurveyFactory,
)
from .locations import InversionLocations


class InversionData(InversionLocations):
    """
    Retrieve and store data from the workspace and apply transformations.

    Parameters
    ---------

    offset :
        Static receivers location offsets.
    radar :
        Radar channel address used to drape receiver locations over topography.
    locations :
        Data locations.
    mask :
        Mask accumulated by windowing and downsampling operations and applied
        to locations and data on initialization.
    vector :
        True if models are vector valued.
    n_blocks :
        Number of blocks if vector.
    components :
        Component names.
    observed :
        Components and associated observed geophysical data.
    predicted :
        Components and associated predicted geophysical data.
    uncertainties :
        Components and associated data uncertainties.
    normalizations :
        Data normalizations.

    Methods
    -------

    survey(local_index=None) :
        Generates SimPEG survey object.
    simulation(mesh, active_cells, local_index=None, tile_id=None) :
        Generates SimPEG simulation object.

    """

    def __init__(self, workspace: Workspace, params: InversionBaseParams):
        """
        :param: workspace: :obj`geoh5py.workspace.Workspace` workspace object containing location based data.
        :param: params: Params object containing location based data parameters.
        """
        super().__init__(workspace, params)
        self.offset: list[float] | None = None
        self.radar: np.ndarray | None = None
        self.locations: np.ndarray | None = None
        self.mask: np.ndarray | None = None
        self.indices: np.ndarray | None = None
        self.vector: bool | None = None
        self.n_blocks: int | None = None
        self.components: list[str] | None = None
        self.observed: dict[str, np.ndarray] = {}
        self.predicted: dict[str, np.ndarray] = {}
        self.uncertainties: dict[str, np.ndarray] = {}
        self.normalizations: dict[str, Any] = {}
        self.transformations: dict[str, Any] = {}
        self.entity = None
        self.data_entity = None
        self._observed_data_types = {}
        self.survey = None

        self._initialize()

    def _initialize(self) -> None:
        """Extract data from the workspace using params data."""
        self.vector = True if self.params.inversion_type == "magnetic vector" else False
        self.n_blocks = 3 if self.params.inversion_type == "magnetic vector" else 1
        self.components, self.observed, self.uncertainties = self.get_data()
        self.has_tensor = InversionData.check_tensor(self.components)
        self.offset, self.radar = self.params.offset()
        self.locations = super().get_locations(self.params.data_object)

        if (
            getattr(self.params, "line_id", None) is not None
            and getattr(self.params, "line_object", None) is not None
        ):
            self.mask = self.params.line_object.values == self.params.line_id
        else:
            self.mask = np.ones(len(self.locations), dtype=bool)

        if self.radar is not None and any(np.isnan(self.radar)):
            self.mask[np.isnan(self.radar)] = False

        self.observed = self.filter(self.observed, self.mask)
        self.radar = self.filter(self.radar, self.mask)
        self.uncertainties = self.filter(self.uncertainties, self.mask)

        self.normalizations = self.get_normalizations()
        self.observed = self.normalize(self.observed)
        self.uncertainties = self.normalize(self.uncertainties, absolute=True)
        self.entity = self.write_entity()
        self.params.data_object = self.entity
        self.locations = super().get_locations(self.entity)
        self.survey, self.local_index, _ = self.create_survey()

        if "direct current" in self.params.inversion_type:
            self.transformations["apparent resistivity"] = 1 / (
                geometric_factor(self.survey)[np.argsort(self.local_index)] + 1e-10
            )

        self.save_data(self.entity)

    def drape_locations(self, locations: np.ndarray) -> np.ndarray:
        """
        Return pseudo locations along line in distance, depth.

        The horizontal distance is referenced to first node of the core mesh.

        """
        local_tensor = drape_2_tensor(self.params.mesh)

        # Interpolate distance assuming always inside the mesh trace
        tree = cKDTree(self.params.mesh.prisms[:, :2])
        rad, ind = tree.query(locations[:, :2], k=2)
        distance_interp = 0.0
        for ii in range(2):
            distance_interp += local_tensor.cell_centers_x[ind[:, ii]] / (
                rad[:, ii] + 1e-8
            )

        distance_interp /= ((rad + 1e-8) ** -1.0).sum(axis=1)

        return np.c_[distance_interp, locations[:, 2:]]

    def filter(self, obj: dict[str, np.ndarray] | np.ndarray, mask=None):
        """Remove vertices based on mask property."""
        if mask is None:
            mask = self.mask

        if self.indices is None:
            self.indices = np.where(mask)[0]

        obj = super().filter(obj, mask=self.indices)

        return obj

    def get_data(self) -> tuple[list, dict, dict]:
        """
        Get all data and uncertainty components and possibly set infinite uncertainties.

        :return: components: list of data components sorted in the
            order of self.observed.keys().
        :return: data: Dictionary of components and associated data
        :return: uncertainties: Dictionary of components and
            associated uncertainties.
        """

        components = self.params.components()
        data = {}
        uncertainties = {}

        for comp in components:
            data.update({comp: self.params.data(comp)})
            uncertainties.update({comp: self.params.uncertainty(comp)})

        return list(data.keys()), data, uncertainties

    def write_entity(self):
        """Write out the survey to geoh5"""
        entity_factory = EntityFactory(self.params)
        entity = entity_factory.build(self)

        return entity

    def save_data(self, entity):
        """Write out the data to geoh5"""
        data = self.predicted if self.params.forward_only else self.observed
        basename = "Predicted" if self.params.forward_only else "Observed"
        self._observed_data_types = {c: {} for c in data.keys()}
        data_dict = {c: {} for c in data.keys()}
        uncert_dict = {c: {} for c in data.keys()}

        if self.params.inversion_type in ["magnetotellurics", "tipper", "tdem", "fem"]:
            for component, channels in data.items():
                for ind, (channel, values) in enumerate(channels.items()):
                    dnorm = values / self.normalizations[channel][component]
                    data_channel = entity.add_data(
                        {f"{basename}_{component}_[{ind}]": {"values": dnorm}}
                    )
                    data_dict[component] = entity.add_data_to_group(
                        data_channel, f"{basename}_{component}"
                    )
                    if not self.params.forward_only:
                        self._observed_data_types[component][
                            f"[{ind}]"
                        ] = data_channel.entity_type
                        uncerts = np.abs(
                            self.uncertainties[component][channel].copy()
                            / self.normalizations[channel][component]
                        )
                        uncerts[np.isinf(uncerts)] = np.nan
                        uncert_entity = entity.add_data(
                            {f"Uncertainties_{component}_[{ind}]": {"values": uncerts}}
                        )
                        uncert_dict[component] = entity.add_data_to_group(
                            uncert_entity, f"Uncertainties_{component}"
                        )
        else:
            for component in data:
                dnorm = data[component] / self.normalizations[None][component]
                data_dict[component] = entity.add_data(
                    {f"{basename}_{component}": {"values": dnorm}}
                )

                if not self.params.forward_only:
                    self._observed_data_types[component] = data_dict[
                        component
                    ].entity_type
                    uncerts = np.abs(
                        self.uncertainties[component].copy()
                        / self.normalizations[None][component]
                    )
                    uncerts[np.isinf(uncerts)] = np.nan

                    uncert_dict[component] = entity.add_data(
                        {f"Uncertainties_{component}": {"values": uncerts}}
                    )

                if "direct current" in self.params.inversion_type:
                    apparent_property = data[component].copy()
                    apparent_property *= self.transformations["apparent resistivity"]

                    data_dict["apparent_resistivity"] = entity.add_data(
                        {
                            f"{basename}_apparent_resistivity": {
                                "values": apparent_property,
                                "association": "CELL",
                            }
                        }
                    )

        self.update_params(data_dict, uncert_dict)

    def apply_transformations(self, locations: np.ndarray):
        """Apply all coordinate transformations to locations"""
        if self.params.z_from_topo:
            locations = super().set_z_from_topo(locations)
        if self.offset is not None:
            locations = self.displace(locations, self.offset)
        if self.radar is not None:
            locations = self.drape(locations, self.radar)

        return locations

    def displace(self, locs: np.ndarray, offset: np.ndarray) -> np.ndarray:
        """Offset data locations in all three dimensions."""
        if locs is None:
            return None
        else:
            return locs + offset if offset is not None else 0

    def drape(self, locs: np.ndarray, radar_offset: np.ndarray) -> np.ndarray:
        """Drape data locations using radar channel offsets."""

        if locs is None:
            return None

        radar_offset_pad = np.zeros((len(radar_offset), 3))
        radar_offset_pad[:, 2] = radar_offset

        return self.displace(locs, radar_offset_pad)

    def normalize(
        self, data: dict[str, np.ndarray], absolute=False
    ) -> dict[str, np.ndarray]:
        """
        Apply data type specific normalizations to data.

        Calling normalize will apply the normalization to the data AND append
        to the normalizations attribute list the value applied to the data.

        :param: data: Components and associated geophysical data.

        :return: d: Normalized data.
        """
        d = deepcopy(data)
        for chan in getattr(self.params.data_object, "channels", [None]):
            for comp in self.components:
                if isinstance(d[comp], dict):
                    if d[comp][chan] is not None:
                        d[comp][chan] *= self.normalizations[chan][comp]
                        if absolute:
                            d[comp][chan] = np.abs(d[comp][chan])
                elif d[comp] is not None:
                    d[comp] *= self.normalizations[chan][comp]
                    if absolute:
                        d[comp] = np.abs(d[comp])

        return d

    def get_normalizations(self):
        """Create normalizations dictionary."""
        normalizations = {}
        for chan in getattr(self.params.data_object, "channels", [None]):
            normalizations[chan] = {}
            for comp in self.components:
                normalizations[chan][comp] = np.ones(self.mask.sum())
                if comp in ["potential", "chargeability"]:
                    normalizations[chan][comp] = 1
                if comp in ["gz", "bz", "gxz", "gyz", "bxz", "byz"]:
                    normalizations[chan][comp] = -1 * np.ones(self.mask.sum())
                elif self.params.inversion_type in ["magnetotellurics"]:
                    normalizations[chan][comp] = -1 * np.ones(self.mask.sum())
                elif self.params.inversion_type in ["tipper"]:
                    if "imag" in comp:
                        normalizations[chan][comp] = -1 * np.ones(self.mask.sum())
                elif self.params.inversion_type in ["fem"]:
                    mu0 = 4 * np.pi * 1e-7
                    offsets = self.params.tx_offsets
                    offsets = {
                        k: v * np.ones(len(self.locations)) for k, v in offsets.items()
                    }
                    normalizations[chan][comp] = (
                        mu0 * (-1 / offsets[chan] ** 3 / (4 * np.pi)) / 1e6
                    )
                elif self.params.inversion_type in ["tdem"]:
                    if comp in ["x", "z"]:
                        normalizations[chan][comp] = -1
                    normalizations[chan][comp] *= np.ones(self.mask.sum())

        return normalizations

    def create_survey(
        self,
        mesh: TreeMesh | None = None,
        local_index: np.ndarray | None = None,
        channel=None,
    ):
        """
        Generates SimPEG survey object.

        :param: local_index (Optional): Indices of the data belonging to a
            particular tile in case of a tiled inversion.

        :return: survey: SimPEG Survey class that covers all data or optionally
            the portion of the data indexed by the local_index argument.
        :return: local_index: receiver indices belonging to a particular tile.
        """

        survey_factory = SurveyFactory(self.params)
        survey = survey_factory.build(
            data=self,
            mesh=mesh,
            local_index=local_index,
            channel=channel,
        )

        return survey

    def simulation(
        self,
        mesh: TreeMesh,
        active_cells: np.ndarray,
        survey,
        models,
        tile_id: int | None = None,
        padding_cells: int = 6,
    ):
        """
        Generates SimPEG simulation object.

        :param: mesh: inversion mesh.
        :param: active_cells: Mask that reduces model to active (earth) cells.
        :param: survey: SimPEG survey object.
        :param: tile_id (Optional): Id associated with the tile covered by
            the survey in case of a tiled inversion.

        :return: sim: SimPEG simulation object for full data or optionally
            the portion of the data indexed by the local_index argument.
        :return: map: If local_index and tile_id is provided, the returned
            map will maps from local to global data.  If no local_index or
            tile_id is provided map will simply be an identity map with no
            effect of the data.
        """
        simulation_factory = SimulationFactory(self.params)

        if tile_id is None or "2d" in self.params.inversion_type:
            mapping = maps.IdentityMap(nP=int(self.n_blocks * active_cells.sum()))
            sim = simulation_factory.build(
                survey=survey,
                global_mesh=mesh,
                active_cells=active_cells,
                mapping=mapping,
            )

        else:
            nested_mesh = create_nested_mesh(
                survey,
                mesh,
                minimum_level=3,
                padding_cells=padding_cells,
            )
            mapping = maps.TileMap(
                mesh,
                active_cells,
                nested_mesh,
                enforce_active=True,
                components=3 if self.vector else 1,
            )
            sim = simulation_factory.build(
                survey=survey,
                receivers=self.entity,
                global_mesh=mesh,
                local_mesh=nested_mesh,
                active_cells=mapping.local_active,
                mapping=mapping,
                tile_id=tile_id,
            )

        if "induced polarization" in self.params.inversion_type:
            if "2d" in self.params.inversion_type:
                proj = maps.InjectActiveCells(mesh, active_cells, valInactive=1e-8)
            else:
                proj = maps.InjectActiveCells(
                    nested_mesh, mapping.local_active, valInactive=1e-8
                )

            # TODO this should be done in the simulation factory
            sim.sigma = proj * mapping * models.conductivity

        return sim, mapping

    def simulate(self, model, inverse_problem, sorting, ordering):
        """Simulate fields for a particular model."""
        dpred = inverse_problem.get_dpred(
            model, compute_J=False if self.params.forward_only else True
        )
        if self.params.forward_only:
            save_directive = SaveIterationGeoh5Factory(self.params).build(
                inversion_object=self,
                sorting=np.argsort(np.hstack(sorting)),
                ordering=ordering,
            )
            save_directive.save_components(0, dpred)

        inverse_problem.dpred = dpred

    @property
    def observed_data_types(self):
        """
        Stored data types
        """
        return self._observed_data_types

    @staticmethod
    def check_tensor(channels):
<<<<<<< HEAD
        tensor_components = ["xx", "xy", "xz", "yx", "zx", "yy", "zz", "zy", "yz"]

        def has_tensor(components):
            return any(k in components for k in tensor_components)

        return any(has_tensor(c) for c in channels)
=======
        tensor_components = "|".join(
            ["xx", "xy", "xz", "yx", "zx", "yy", "zz", "zy", "yz"]
        )

        for channel in channels:
            if any(findall(tensor_components, channel)):
                return True

        return False
>>>>>>> 26b28651

    def update_params(self, data_dict, uncert_dict):
        """
        Update pointers to newly created object and data.
        """

        components = self.params.components()
        self.params.data_object = self.entity

        for comp in components:
            if getattr(self.params, "_".join([comp, "channel"]), None) is None:
                continue

            setattr(self.params, f"{comp}_channel", data_dict[comp])
            setattr(self.params, f"{comp}_uncertainty", uncert_dict[comp])

        if getattr(self.params, "line_object", None) is not None:
            new_line = self.params.line_object.copy(
                parent=self.entity, values=self.params.line_object.values[self.mask]
            )
            self.params.line_object = new_line<|MERGE_RESOLUTION|>--- conflicted
+++ resolved
@@ -494,14 +494,6 @@
 
     @staticmethod
     def check_tensor(channels):
-<<<<<<< HEAD
-        tensor_components = ["xx", "xy", "xz", "yx", "zx", "yy", "zz", "zy", "yz"]
-
-        def has_tensor(components):
-            return any(k in components for k in tensor_components)
-
-        return any(has_tensor(c) for c in channels)
-=======
         tensor_components = "|".join(
             ["xx", "xy", "xz", "yx", "zx", "yy", "zz", "zy", "yz"]
         )
@@ -511,7 +503,6 @@
                 return True
 
         return False
->>>>>>> 26b28651
 
     def update_params(self, data_dict, uncert_dict):
         """
