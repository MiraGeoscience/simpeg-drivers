# ''''''''''''''''''''''''''''''''''''''''''''''''''''''''''''''''''''''''''''''
#  Copyright (c) 2023-2024 Mira Geoscience Ltd.
#  All rights reserved.
#
#  This file is part of simpeg-drivers.
#
#  The software and information contained herein are proprietary to, and
#  comprise valuable trade secrets of, Mira Geoscience, which
#  intend to preserve as trade secrets such software and information.
#  This software is furnished pursuant to a written license agreement and
#  may be used, copied, transmitted, and stored only in accordance with
#  the terms of such license and with the inclusion of the above copyright
#  notice.  This software and information or any other copies thereof may
#  not be provided or otherwise made available to any other person.
#
# ''''''''''''''''''''''''''''''''''''''''''''''''''''''''''''''''''''''''''''''


from __future__ import annotations

<<<<<<< HEAD
from logging import getLogger
from typing import TYPE_CHECKING

=======
>>>>>>> 43ee249e
import numpy as np
from discretize import TensorMesh, TreeMesh
from geoh5py import Workspace
from geoh5py.groups import UIJsonGroup
from geoh5py.objects import DrapeModel, Octree
<<<<<<< HEAD
from geoh5py.shared.utils import stringify
from octree_creation_app.driver import OctreeDriver
from octree_creation_app.params import OctreeParams
=======
>>>>>>> 43ee249e
from octree_creation_app.utils import octree_2_treemesh, treemesh_2_octree

from simpeg_drivers.params import InversionBaseParams
from simpeg_drivers.utils.meshes import auto_mesh_parameters
from simpeg_drivers.utils.utils import drape_2_tensor


<<<<<<< HEAD
logger = getLogger(__name__)
if TYPE_CHECKING:
    from simpeg_drivers.components.data import InversionData
    from simpeg_drivers.components.topography import InversionTopography


=======
>>>>>>> 43ee249e
# TODO: Import this from newer octree-creation-app release
def tree_levels(mesh: Octree) -> np.ndarray | None:
    """
    Convert Octree n cell indices to Treemesh level indices.

    :param mesh: Octree object with n cell index.

    :returns: Array of level indices.
    """
    if mesh.octree_cells is None:
        return None

    n_cell_dim = [mesh.u_count, mesh.v_count, mesh.w_count]
    ls = np.log2(n_cell_dim).astype(int)
    if len(set(ls)) == 1:
        max_level = ls[0]
    else:
        max_level = min(ls) + 1
    levels = max_level - np.log2(mesh.octree_cells["NCells"])

    return levels


class InversionMesh:
    """
    Retrieve octree mesh data from workspace and convert to Treemesh.

    Attributes
    ----------

    n_cells:
        Number of cells in the mesh.
    rotation :
        Rotation of original octree mesh.
    permutation:
        Permutation vector to restore cell centers or model values to
        origin octree mesh order.

    """

    def __init__(
        self,
        workspace: Workspace,
        params: InversionBaseParams,
    ) -> None:
        """
        :param workspace: Workspace object containing mesh data.
        :param params: Params object containing mesh parameters.
        """
        self.workspace = workspace
        self.params = params
        self.mesh: TreeMesh | TensorMesh | None = None
        self.n_cells: int | None = None
        self.rotation: dict[str, float] | None = None
        self._permutation: np.ndarray | None = None
        self.entity: Octree | DrapeModel | None = None
        self._initialize()

    def _initialize(self) -> None:
        """
        Collects mesh data stored in geoh5 workspace into TreeMesh object.

        Handles conversion from geoh5's native octree mesh type to TreeMesh
        type required for SimPEG inversion and stores data needed to restore
        original the octree mesh type.
        """

        if self.params.mesh is None:
            logger.info(
                "No mesh provided. Creating optimized mesh from data and topography."
            )
            self._auto_mesh()
        else:
            self.entity = self.params.mesh.copy(
                parent=self.params.out_group, copy_children=False
            )

        self.uid = self.entity.uid
        self.n_cells = self.entity.n_cells

    def _auto_mesh(self):
        """Automate meshing based on data and topography objects."""

        params = auto_mesh_parameters(
            self.params.data_object, self.params.topography_object
        )
        self._mesh = OctreeDriver.treemesh_from_params(params)

        mesh_group = UIJsonGroup.create(
            self.workspace, name="AutoMesh", parent=self.params.out_group
        )
        # TODO: Update Octree params to BaseData and use it to handle out group
        # and saving options.

        self._entity = treemesh_2_octree(
            self.params.geoh5,
            self._mesh,
            parent=mesh_group,
            name="OctreeMesh",
        )
        self._permutation = np.arange(self.entity.n_cells)

    @property
    def mesh(self) -> TreeMesh | TensorMesh:
        """TreeMesh or TensorMesh object containing mesh data."""

        if self._mesh is None:
            if isinstance(self._entity, Octree):
                self._mesh = octree_2_treemesh(self._entity)
                self._permutation = np.arange(self.entity.n_cells)

            if isinstance(self.entity, DrapeModel) and self._mesh is None:
                self._mesh, self._permutation = drape_2_tensor(
                    self.entity, return_sorting=True
                )

        return self._mesh

    @mesh.setter
    def mesh(self, value: TreeMesh | TensorMesh | None):
        if not isinstance(value, (TreeMesh | TensorMesh | type(None))):
            raise TypeError("Attribute 'mesh' must be a TreeMesh or TensorMesh object.")

        self._mesh = value

    @property
    def permutation(self) -> np.ndarray:
        """Permutation vector between discretize and geoh5py/DrapeModel ordering."""
        if self.mesh is None:
            raise ValueError("A 'mesh' must be assigned before accessing permutation.")
        return self._permutation

    @property
    def entity(self) -> Octree | DrapeModel:
        """Octree or DrapeModel object containing mesh data."""
        return self._entity

    @entity.setter
    def entity(self, val: Octree | DrapeModel):
        if not isinstance(val, Octree | DrapeModel | type(None)):
            raise TypeError(
                "Attribute 'entity' must be an Octree or DrapeModel object."
            )

        self._entity = val

        if isinstance(self._entity, Octree):
            self._permutation = np.arange(self.entity.n_cells)
            self._mesh = self.to_treemesh(self._entity)

    @staticmethod
    def to_treemesh(octree):
        """Ensures octree mesh is in IJK order and has positive cell sizes."""

        if any(getattr(octree, f"{axis}_cell_size") < 0 for axis in "uvw"):
            mesh = InversionMesh.ensure_cell_convention(octree)
            return mesh

        mesh = octree_2_treemesh(octree)
        if not np.allclose(octree.centroids, mesh.cell_centers):
            mesh = InversionMesh.ensure_cell_convention(octree)

        return mesh

    @staticmethod
    def ensure_cell_convention(mesh: Octree) -> TreeMesh | None:
        """
        Shift origin and flip sign for negative cell size dimensions.

        :param mesh: Input octree mesh object.

        :return: Mesh object with positive cell sizes and shifted origin
            to maintain mesh geometry.
        """

        if mesh.rotation:
            raise ValueError("Cannot convert negative cell sizes for rotated mesh.")

        cell_sizes, origin = [], []
        for axis, dim in zip("xyz", "uvw", strict=True):
            n_cells = getattr(mesh, f"{dim}_count")
            cell_size = getattr(mesh, f"{dim}_cell_size")
            if cell_size < 0:
                origin.append(mesh.origin[axis] + n_cells * cell_size)
                cell_sizes.append([np.abs(cell_size)] * n_cells)
            else:
                origin.append(mesh.origin[axis])
                cell_sizes.append([cell_size] * n_cells)

        treemesh = TreeMesh(cell_sizes, origin)
        levels = tree_levels(mesh)
        treemesh.insert_cells(points=mesh.centroids, levels=levels, finalize=True)

        temp_workspace = Workspace()
        temp_octree = treemesh_2_octree(temp_workspace, treemesh)

        mesh.octree_cells = temp_octree.octree_cells
        mesh.origin = origin
        for dim in "uvw":
            attr = f"{dim}_cell_size"
            setattr(mesh, attr, np.abs(getattr(mesh, attr)))

        indices = treemesh._get_containing_cell_indexes(  # pylint: disable=W0212
            mesh.centroids
        )
        ind = np.argsort(indices)
        for child in mesh.children:
            if child.values is None or isinstance(child.values, np.ndarray):
                continue
            child.values = child.values[ind]

        return treemesh<|MERGE_RESOLUTION|>--- conflicted
+++ resolved
@@ -18,23 +18,16 @@
 
 from __future__ import annotations
 
-<<<<<<< HEAD
 from logging import getLogger
 from typing import TYPE_CHECKING
 
-=======
->>>>>>> 43ee249e
 import numpy as np
 from discretize import TensorMesh, TreeMesh
 from geoh5py import Workspace
 from geoh5py.groups import UIJsonGroup
 from geoh5py.objects import DrapeModel, Octree
-<<<<<<< HEAD
-from geoh5py.shared.utils import stringify
 from octree_creation_app.driver import OctreeDriver
 from octree_creation_app.params import OctreeParams
-=======
->>>>>>> 43ee249e
 from octree_creation_app.utils import octree_2_treemesh, treemesh_2_octree
 
 from simpeg_drivers.params import InversionBaseParams
@@ -42,15 +35,12 @@
 from simpeg_drivers.utils.utils import drape_2_tensor
 
 
-<<<<<<< HEAD
 logger = getLogger(__name__)
 if TYPE_CHECKING:
     from simpeg_drivers.components.data import InversionData
     from simpeg_drivers.components.topography import InversionTopography
 
 
-=======
->>>>>>> 43ee249e
 # TODO: Import this from newer octree-creation-app release
 def tree_levels(mesh: Octree) -> np.ndarray | None:
     """
@@ -127,6 +117,7 @@
             self.entity = self.params.mesh.copy(
                 parent=self.params.out_group, copy_children=False
             )
+            self.params.mesh = self.entity
 
         self.uid = self.entity.uid
         self.n_cells = self.entity.n_cells
