--- conflicted
+++ resolved
@@ -50,10 +50,7 @@
     topography_object: ObjectForm
     topography: DataForm
     active_model: DataForm
-<<<<<<< HEAD
     save_sensitivities: BoolForm
-=======
->>>>>>> b4769eb1
     parallelized: BoolForm
     n_cpu: IntegerForm
     tile_spatial: DataForm
@@ -62,21 +59,12 @@
     generate_sweep: BoolForm
     distributed_workers: str
     z_from_topo: Deprecated
-<<<<<<< HEAD
-    receivers_radar_drape: Deprecated
-    receivers_offset_z: Deprecated
-    gps_receivers_offset: Deprecated
-    output_tile_files: Deprecated
-    chunk_by_rows: Deprecated
-    ga_group: Deprecated
-=======
     receivers_radar_drape: Deprecated | None = None
     receivers_offset_z: Deprecated | None = None
     gps_receivers_offset: Deprecated | None = None
     output_tile_files: Deprecated | None = None
     chunk_by_rows: Deprecated | None = None
     ga_group: Deprecated | None = None
->>>>>>> b4769eb1
 
 
 class GravityInversionUIJson(SimPEGDriversUIJson):
@@ -140,12 +128,9 @@
     cooling_rate: IntegerForm = Field(
         validation_alias=AliasChoices("cooling_rate", "coolingRate")
     )
-<<<<<<< HEAD
     epsilon_cooling_factor: float = Field(
         validation_alias=AliasChoices("epsilon_cooling_factor", "coolEpsFact")
     )
-=======
->>>>>>> b4769eb1
     max_global_iterations: IntegerForm
     max_line_search_iterations: IntegerForm
     max_cg_iterations: IntegerForm
@@ -159,10 +144,7 @@
     tile_spatial: DataForm
     store_sensitivities: ChoiceForm
     max_chunk_size: IntegerForm
-<<<<<<< HEAD
 
-=======
->>>>>>> b4769eb1
     out_group: GroupForm
     generate_sweep: BoolForm
     distributed_workers: str
