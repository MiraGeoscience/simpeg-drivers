name: Python analysis

on:
  pull_request:
    types: [opened, synchronize, reopened, ready_for_review]
    branches:
      - develop
      - main
      - release/**
      - feature/**
      - hotfix/**
  push:
    branches:
      - develop
      - main
      - release/**
      - feature/**
      - hotfix/**

concurrency:
  group: ${{ github.workflow }}-${{ github.head_ref || github.run_id }}
  cancel-in-progress: true

jobs:
  call-workflow-static-analysis:
    name: Static analysis
    uses: MiraGeoscience/CI-tools/.github/workflows/reusable-python-static_analysis.yml@DEVOPS-466
    with:
      package-manager: 'conda'
      app-name: 'simpeg_drivers'
      python-version: '3.10'
  call-workflow-pytest:
    name: Pytest
    uses: MiraGeoscience/CI-tools/.github/workflows/reusable-python-pytest.yml@DEVOPS-466
    with:
      package-manager: 'conda'
      python-versions: '["3.10"]'
      os: '["ubuntu-latest", "windows-latest"]'
      cache-number: 1
      codecov-reference-python-version: '3.10'
<<<<<<< HEAD
      codecov-reference-os: '["ubuntu-latest", "windows-latest"]'
=======
      timeout-minutes: 40
>>>>>>> 2303a1b4
    secrets:
      CODECOV_TOKEN: ${{ secrets.CODECOV_TOKEN }}<|MERGE_RESOLUTION|>--- conflicted
+++ resolved
@@ -38,10 +38,7 @@
       os: '["ubuntu-latest", "windows-latest"]'
       cache-number: 1
       codecov-reference-python-version: '3.10'
-<<<<<<< HEAD
       codecov-reference-os: '["ubuntu-latest", "windows-latest"]'
-=======
       timeout-minutes: 40
->>>>>>> 2303a1b4
     secrets:
       CODECOV_TOKEN: ${{ secrets.CODECOV_TOKEN }}