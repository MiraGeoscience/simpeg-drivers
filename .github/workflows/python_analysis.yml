--- conflicted
+++ resolved
@@ -33,18 +33,11 @@
     name: Pytest on Windows
     uses: MiraGeoscience/CI-tools/.github/workflows/reusable-python-pytest_windows.yml@DEVOPS-466
     with:
-<<<<<<< HEAD
       package-manager: 'conda'
       python-versions: '["3.10"]'
       cache-number: 1
       codecov-reference-python-version: '3.10'
-=======
-      package_manager: 'conda'
-      python_ver: '["3.10"]'
-      cache_number: 1
-      codecov_reference_python_ver: '3.10'
-      timeout_minutes: 40
->>>>>>> 5325ff78
+      timeout-minutes: 40
     secrets:
       CODECOV_TOKEN: ${{ secrets.CODECOV_TOKEN }}
   call-workflow-pytest-on-unix-os:
