--- conflicted
+++ resolved
@@ -46,15 +46,6 @@
 #geoapps-utils = {version = "~0.4.0-alpha.1", source = "pypi", allow-prereleases = true}
 geoapps-utils = {git = "https://github.com/MiraGeoscience/geoapps-utils.git", rev = "release/0.4.0"}
 
-<<<<<<< HEAD
-#mira-simpeg = {version = ">=0.21.2.1-alpha.1, <0.21.2.2.dev", source = "pypi", allow-prereleases = true}
-mira-simpeg = {git = "https://github.com/MiraGeoscience/simpeg.git", rev = "release/0.19.0.8"}
-#mira-simpeg = {version = ">=0.21.2.1-alpha.1, <0.21.2.2.dev", allow-prereleases = true}
-
-#param-sweeps = {version = "~0.1.8-alpha.1", source = "pypi", allow-prereleases = true}
-param-sweeps = {git = "https://github.com/MiraGeoscience/param-sweeps.git", rev = "release/0.2.0"}
-#param-sweeps = {version = "~0.1.8-alpha.1", allow-prereleases = true}
-=======
 #mira-simpeg = {version = ">=0.21.2.1-alpha.1, <0.21.2.2.dev", source="pypi", allow-prereleases = true}
 mira-simpeg = {git = "https://github.com/MiraGeoscience/simpeg.git", rev = "release/0.21.2.1"}
 
@@ -64,7 +55,6 @@
 ## force some versions to resolve incompatible resolution between PyPI and Conda
 #-------------------------------------------------------------------------------
 pymatsolver = {version = "~0.2.0", source = "pypi"}
->>>>>>> 8ec2590b
 
 ## about pip dependencies
 # to be specified to work with conda-lock
