--- conflicted
+++ resolved
@@ -92,7 +92,26 @@
 [tool.conda-lock.dependencies]
 libblas = "*=*mkl"  # because simpeg already brings in the MKL
 
-<<<<<<< HEAD
+## indirect dependencies, forcing them here for installation through Conda not pip
+#---------------------------------------------------------------------------------
+Pillow = ">=10.3.0, <10.4.0"  # from geoh5py
+fsspec = "2022.*"  # from simpeg[dask]
+geoana = ">=0.5.0, <0.6.0"  # from simpeg
+h5py = ">=3.2.1, <4.0.0"  # from geoh5py
+matplotlib-base = ">=3.8.4, <3.9.0"  # from simpeg
+mkl = ">=2023.2, <2023.3"  # from simpeg
+pandas = ">=2.2.1, <2.3.0"  # from SimPEG, also used by targeting-workflow, petro-lingo
+pydantic = ">=2.5.2, <3.0.0"  # from geoh5py, geoapps-utils
+pydiso = ">=0.0.5, <0.1.0"  # from simpeg
+pymatsolver = ">=0.2.0, <0.3.0"  # from simpeg
+scikit-learn = ">=1.4.0, <1.5.0"  # from SimPEG, also used by geo-unsup-mapper, petro-lingo
+tqdm = ">=4.66.1, <5.0.0"  # from simpeg
+
+# force some versions to resolve incompatible resolution between PyPI and Conda
+#------------------------------------------------------------------------------
+tbb = "2021.12.*"  # through mkl from SimPEG
+python-tzdata = "2023.4.*"  # through pandas from SimPEG
+
 [tool.ruff]
 target-version = "py310"
 
@@ -137,31 +156,6 @@
 
 [tool.ruff.format]
 # default formatting is just fine
-=======
-## indirect dependencies, forcing them here for installation through Conda not pip
-#---------------------------------------------------------------------------------
-Pillow = ">=10.3.0, <10.4.0"  # from geoh5py
-fsspec = "2022.*"  # from simpeg[dask]
-geoana = ">=0.5.0, <0.6.0"  # from simpeg
-h5py = ">=3.2.1, <4.0.0"  # from geoh5py
-matplotlib-base = ">=3.8.4, <3.9.0"  # from simpeg
-mkl = ">=2023.2, <2023.3"  # from simpeg
-pandas = ">=2.2.1, <2.3.0"  # from SimPEG, also used by targeting-workflow, petro-lingo
-pydantic = ">=2.5.2, <3.0.0"  # from geoh5py, geoapps-utils
-pydiso = ">=0.0.5, <0.1.0"  # from simpeg
-pymatsolver = ">=0.2.0, <0.3.0"  # from simpeg
-scikit-learn = ">=1.4.0, <1.5.0"  # from SimPEG, also used by geo-unsup-mapper, petro-lingo
-tqdm = ">=4.66.1, <5.0.0"  # from simpeg
-
-# force some versions to resolve incompatible resolution between PyPI and Conda
-#------------------------------------------------------------------------------
-tbb = "2021.12.*"  # through mkl from SimPEG
-python-tzdata = "2023.4.*"  # through pandas from SimPEG
-
-[tool.isort]
-profile = "black"
->>>>>>> 91a19e5a
-
 
 [tool.mypy]
 warn_unused_configs = true
