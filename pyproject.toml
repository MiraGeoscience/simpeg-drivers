--- conflicted
+++ resolved
@@ -1,10 +1,6 @@
 [tool.poetry]
 name = "simpeg-drivers"
-<<<<<<< HEAD
 version = "0.3.0-alpha.1"
-=======
-version = "0.2.0"
->>>>>>> ee1b0314
 description = "Application to run SimPEG inversions with geoh5 files from Geoscience Analyst."
 license = "MIT"
 authors = ["Mira Geoscience <support@mirageoscience.com>"]
@@ -43,13 +39,8 @@
 
 ## Pip dependencies from Git repositories
 #----------------------------------------
-<<<<<<< HEAD
-#geoh5py = {version = ">=0.10.0rc1, <0.11.0a.dev", source = "pypi", allow-prereleases = true}
+#geoh5py = {version = ">=0.10.1rc1, <0.11.0a.dev", source = "pypi", allow-prereleases = true}
 geoh5py = {git = "https://github.com/MiraGeoscience/geoh5py.git", rev = "develop"}
-=======
-geoh5py = {version = ">=0.10.1rc1, <0.11.0a.dev", source = "pypi", allow-prereleases = true}
-#geoh5py = {git = "https://github.com/MiraGeoscience/geoh5py.git", rev = "release/0.10.0"}
->>>>>>> ee1b0314
 
 #octree-creation-app = {version = ">=0.2.0rc1, <0.3.0a.dev", source = "pypi", allow-prereleases = true}
 octree-creation-app = {git = "https://github.com/MiraGeoscience/octree-creation-app.git", rev = "develop"}
