[tool.poetry]
name = "simpeg-drivers"
version = "0.4.0-alpha.1"
description = "Application to run SimPEG inversions with geoh5 files from Geoscience Analyst."
license = "MIT"
authors = ["Mira Geoscience <support@mirageoscience.com>"]
maintainers = [
    "Benjamin Kary <benjamink@mirageoscience.com>",
    "Dominique Fournier <dominiquef@mirageoscience.com>",
]
repository = "https://github.com/MiraGeoscience/simpeg-drivers"
documentation = "https://mirageoscience-simpeg-drivers.readthedocs-hosted.com/"
homepage = "https://www.mirageoscience.com/mining-industry-software/python-integration/"
readme = "package.rst"

keywords = [
    "direct current resistivity",
    "earth science",
    "electromagnetics",
    "geoh5",
    "geophysics",
    "geoscience",
    "inverse problems",
    "inversion",
    "modeling",
    "modelling",
    "open science",
    "simpeg",
]

classifiers = [
    "Development Status :: 4 - Beta",
    "Intended Audience :: Science/Research",
    "Intended Audience :: Developers",
    "Natural Language :: English",
    "Topic :: Scientific/Engineering",
    "Topic :: Scientific/Engineering :: Mathematics",
    "Topic :: Scientific/Engineering :: Physics",
    "Topic :: Software Development :: Libraries :: Python Modules",
]

packages = [
     { include = "simpeg_drivers" },
     { include = "simpeg_drivers-assets" },
]

include = [
    { path = "COPYING" },
    { path = "COPYING.LESSER" },
    { path = "LICENSE" },
    { path = "README.rst" },
    { path = "THIRD_PARTY_SOFTWARE.rst" },
    { path = "docs/**/THIRD_PARTY_SOFTWARE.rst" },
]

[tool.poetry.dependencies]
python = "^3.10"

# note: py-deps-clock defines custom mapping from dask to dask-core
dask = ">=2025.3, <2025.4.dev"  # also in simpeg[dask]

discretize = "0.11.*"  # also in simpeg, octree-creation-app
distributed = ">=2025.3, <2025.4.dev"  # for dask[distributed]
numpy = "~1.26.0" # also in geoh5py, simpeg
pydantic = "^2.5.2"  # also in geoh5py, curve-apps, geoapps-utils
scikit-learn = "~1.4.0"
scipy = "~1.14.0"
tqdm = "^4.66.1"

# solvers for simpeg: not imported, but at least one required at runtime
pydiso = ">=0.1.0, <0.2.dev"
python-mumps = ">=0.0.3, <0.0.4.dev"


## Pip dependencies from Git repositories
#----------------------------------------
#geoh5py = {version = ">=0.12.0a, <0.13.dev", source = "pypi", allow-prereleases = true}
geoh5py = {git = "https://github.com/MiraGeoscience/geoh5py.git", rev = "develop"}

#octree-creation-app = {version = ">=0.4.0a, <0.5.dev", source = "pypi", allow-prereleases = true}
octree-creation-app = {git = "https://github.com/MiraGeoscience/octree-creation-app.git", rev = "develop"}

#geoapps-utils = {version = ">=0.6.0a, <0.7.dev", source = "pypi", allow-prereleases = true}
geoapps-utils = {git = "https://github.com/MiraGeoscience/geoapps-utils.git", rev = "develop"}

<<<<<<< HEAD
#mira-simpeg = {version = ">=0.23.0.2a, <0.23.1.dev", source="pypi", allow-prereleases = true, extras = ["dask"]}
mira-simpeg = {git = "https://github.com/MiraGeoscience/simpeg.git", rev = "develop", extras = ["dask"]}
=======
mira-simpeg = {version = ">=0.23.0.1a4, <0.23.1.dev", source="pypi", allow-prereleases = true, extras = ["dask"]}
#mira-simpeg = {git = "https://github.com/MiraGeoscience/simpeg.git", rev = "release/0.23.0.1", extras = ["dask"]}
>>>>>>> 440d3efb

#param-sweeps = {version = ">=0.3.0a, <0.4.dev", source = "pypi", allow-prereleases = true}
param-sweeps = {git = "https://github.com/MiraGeoscience/param-sweeps.git", rev = "develop"}

## about pip dependencies
# to be specified to work with conda-lock
# - from PyPI: my_package = { version = "1.2.3", source = "pypi" }
# - from Artifactory : my_package = { version = "1.2.3" }
# - from URL: !!! no actual lock, as tag or branch can move and installation will fetch current !!!
#   - for a tag:    my_package = { url = "https://github.com/ORGANISATION/REPO/archive/refs/tags/TAG.tar.gz" }
#   - for a branch: my_package = { url = "https://github.com/ORGANISATION/REPO/archive/refs/heads/BRANCH.tar.gz" }
# - to actually lock on a revision: my_package = { git = "https://github.com/ORGANISATION/REPO.git", rev = "GIT_REV" }
#   (where rev value is a tag, a branch name or a commit hash). Can also use ``branch`` or ``tag`` instead of ``rev``

[tool.poetry.group.dev.dependencies]
Pygments = "*"
ipywidgets = "^7.6.5"
jupyter-book = "*"
jupytext = "^1.14"
pylint = "*"
pytest = "*"
pytest-cov = "*"
pyyaml = '*'
jinja2 = '*'
packaging = '*'
readthedocs-sphinx-ext = "*"
sphinx = "^5.0"
tomli = "*"
nbconvert = "~7.16.4"

[tool.conda-lock]
platforms = ['win-64', 'linux-64']
channels = ['conda-forge']

[tool.conda-lock.dependencies]
libblas = "*=*mkl"  # because simpeg already brings in the MKL

## indirect dependencies, forcing them here for installation through Conda not pip
#---------------------------------------------------------------------------------
bokeh = ">=3.6.0, <3.7.dev"   # optional, for dask reporting
fsspec = ">=2022.0"  # from simpeg[dask]
geoana = ">=0.7.0, <0.8.dev"  # from simpeg
h5py = ">=3.2.1, <4.0.dev"  # from geoh5py
matplotlib-base = ">=3.8.4, <3.9.dev"  # from simpeg
mkl = ">=2024.2.2"
Pillow = ">=10.3.0, <10.4.dev"  # from geoh5py
pydantic = ">=2.5.2, <3.0.dev"  # from geoh5py, geoapps-utils
pymatsolver = ">=0.3.0, <0.4.dev"  # from simpeg
zarr = ">=2.14.2, <2.15.dev"  # from simpeg[dask]

[tool.ruff]
target-version = "py310"

[tool.ruff.lint]
ignore = [
    "B028",  # no-explicit-stacklevel for warnings.warn()
    "E501",  # line-too-long - code is reformatted (do not care about comments and docstring)
    "F401",  # unsused-import - covered by pycln
    "RUF005",  # collection-literal-concatenation - wrong suggestion with numpy arrays
    "RUF012", # TODO
]
select = [
    "A",  # flake8-builtins
    "B",  # flake8-bugbear
    "B006",  # Do not use mutable data structures for argument defaults
    "B9",  # flake8-bugbear opiniated warnings
    "BLE",  # flake8-blind-except
    "C4",  # flake8-comprehensions
    "C9",  # mccabe
    "E",  # pycodestyle errors
    "F",  # pyflakes
    "I",  # isort
    "RUF",  # ruff rules
    "TID", # flake8-tidy-imports
    "UP",  # pyupgrade
    "W",  # pycodestyle warnings
]

[tool.ruff.lint.mccabe]
max-complexity = 18

[tool.ruff.lint.isort]
lines-after-imports = 2

[tool.ruff.format]
# default formatting is just fine

[tool.mypy]
warn_unused_configs = true
ignore_missing_imports = true
scripts_are_modules = true
show_error_context = true
show_column_numbers = true
check_untyped_defs = true

plugins = [
    "numpy.typing.mypy_plugin",
]

[tool.coverage.run]
branch = true
source = ["simpeg_drivers"]

[tool.coverage.report]
exclude_lines = [
    "raise NotImplementedError",
    "pass",
    "if TYPE_CHECKING",
    "pragma: no cover"
]

fail_under = 85

[tool.coverage.html]
skip_empty = true
skip_covered = true

[build-system]
requires = ["poetry-core>=1.0.0", "setuptools"]
build-backend = "poetry.core.masonry.api"<|MERGE_RESOLUTION|>--- conflicted
+++ resolved
@@ -83,13 +83,8 @@
 #geoapps-utils = {version = ">=0.6.0a, <0.7.dev", source = "pypi", allow-prereleases = true}
 geoapps-utils = {git = "https://github.com/MiraGeoscience/geoapps-utils.git", rev = "develop"}
 
-<<<<<<< HEAD
-#mira-simpeg = {version = ">=0.23.0.2a, <0.23.1.dev", source="pypi", allow-prereleases = true, extras = ["dask"]}
+#mira-simpeg = {version = ">=0.23.0.1a4, <0.23.1.dev", source="pypi", allow-prereleases = true, extras = ["dask"]}
 mira-simpeg = {git = "https://github.com/MiraGeoscience/simpeg.git", rev = "develop", extras = ["dask"]}
-=======
-mira-simpeg = {version = ">=0.23.0.1a4, <0.23.1.dev", source="pypi", allow-prereleases = true, extras = ["dask"]}
-#mira-simpeg = {git = "https://github.com/MiraGeoscience/simpeg.git", rev = "release/0.23.0.1", extras = ["dask"]}
->>>>>>> 440d3efb
 
 #param-sweeps = {version = ">=0.3.0a, <0.4.dev", source = "pypi", allow-prereleases = true}
 param-sweeps = {git = "https://github.com/MiraGeoscience/param-sweeps.git", rev = "develop"}
