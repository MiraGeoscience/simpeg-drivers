--- conflicted
+++ resolved
@@ -1,10 +1,6 @@
 [tool.poetry]
 name = "simpeg-drivers"
-<<<<<<< HEAD
 version = "0.3.0-alpha.1"
-=======
-version = "0.2.1"
->>>>>>> 7cb6a1b5
 description = "Application to run SimPEG inversions with geoh5 files from Geoscience Analyst."
 license = "MIT"
 authors = ["Mira Geoscience <support@mirageoscience.com>"]
@@ -46,37 +42,20 @@
 
 ## Pip dependencies from Git repositories
 #----------------------------------------
-<<<<<<< HEAD
-#geoh5py = {version = ">=0.10.1rc1, <0.11.0a.dev", source = "pypi", allow-prereleases = true}
+#geoh5py = {version = ">=0.10.1, <0.11.dev", source = "pypi", allow-prereleases = true}
 geoh5py = {git = "https://github.com/MiraGeoscience/geoh5py.git", rev = "develop"}
 
-#octree-creation-app = {version = ">=0.2.0rc1, <0.3.0a.dev", source = "pypi", allow-prereleases = true}
+#octree-creation-app = {version = ">=0.2.0, <0.3.dev", source = "pypi", allow-prereleases = true}
 octree-creation-app = {git = "https://github.com/MiraGeoscience/octree-creation-app.git", rev = "develop"}
 
-#geoapps-utils = {version = ">=0.4.0rc1, <0.5.0a.dev", source = "pypi", allow-prereleases = true}
+#geoapps-utils = {version = ">=0.4.0, <0.5.dev", source = "pypi", allow-prereleases = true}
 geoapps-utils = {git = "https://github.com/MiraGeoscience/geoapps-utils.git", rev = "develop"}
 
-#mira-simpeg = {version = ">=0.21.2.1rc1, <0.21.2.2a.dev", source="pypi", allow-prereleases = true, extras = ["dask"]}
+#mira-simpeg = {version = ">=0.21.2.2a1, <0.21.3.dev", source="pypi", allow-prereleases = true, extras = ["dask"]}
 mira-simpeg = {git = "https://github.com/MiraGeoscience/simpeg.git", rev = "develop", extras = ["dask"]}
 
-#param-sweeps = {version = ">=0.2.0rc1, <0.3.0a.dev", source = "pypi", allow-prereleases = true}
+#param-sweeps = {version = ">=0.2.0, <0.3.dev", source = "pypi", allow-prereleases = true}
 param-sweeps = {git = "https://github.com/MiraGeoscience/param-sweeps.git", rev = "develop"}
-=======
-geoh5py = {version = ">=0.10.1, <0.11.dev", source = "pypi", allow-prereleases = true}
-#geoh5py = {git = "https://github.com/MiraGeoscience/geoh5py.git", rev = "release/0.10.0"}
-
-octree-creation-app = {version = ">=0.2.0, <0.3.dev", source = "pypi", allow-prereleases = true}
-#octree-creation-app = {git = "https://github.com/MiraGeoscience/octree-creation-app.git", rev = "release/0.2.0"}
-
-geoapps-utils = {version = ">=0.4.0, <0.5.dev", source = "pypi", allow-prereleases = true}
-#geoapps-utils = {git = "https://github.com/MiraGeoscience/geoapps-utils.git", rev = "release/0.4.0"}
-
-mira-simpeg = {version = ">=0.21.2.2a1, <0.21.3.dev", source="pypi", allow-prereleases = true, extras = ["dask"]}
-#mira-simpeg = {git = "https://github.com/MiraGeoscience/simpeg.git", rev = "release/0.21.2.1", extras = ["dask"]}
-
-param-sweeps = {version = ">=0.2.0, <0.3.dev", source = "pypi", allow-prereleases = true}
-#param-sweeps = {git = "https://github.com/MiraGeoscience/param-sweeps.git", rev = "release/0.2.0"}
->>>>>>> 7cb6a1b5
 
 ## about pip dependencies
 # to be specified to work with conda-lock
@@ -113,13 +92,8 @@
 
 ## indirect dependencies, forcing them here for installation through Conda not pip
 #---------------------------------------------------------------------------------
-<<<<<<< HEAD
-Pillow = ">=10.3.0, <10.4.0"  # from geoh5py
+empymod = ">=2.2.1, <2.3.dev"  # from simpeg and geoana
 bokeh = ">=3.6.0, <3.7.0"  # from simpeg
-empymod = ">=2.2.1, <2.3.0"  # from simpeg and geoana
-=======
-empymod = ">=2.2.1, <2.3.dev"  # from simpeg and geoana
->>>>>>> 7cb6a1b5
 fsspec = "2022.*"  # from simpeg[dask]
 geoana = ">=0.5.0, <0.6.dev"  # from simpeg
 h5py = ">=3.2.1, <4.0.dev"  # from geoh5py
