[tool.poetry]
name = "simpeg-drivers"
<<<<<<< HEAD
version = "0.4.0-alpha.1"
=======
version = "0.3.0-alpha.5"
>>>>>>> 3bb32dbd
description = "Application to run SimPEG inversions with geoh5 files from Geoscience Analyst."
license = "MIT"
authors = ["Mira Geoscience <support@mirageoscience.com>"]
maintainers = [
    "Benjamin Kary <benjamink@mirageoscience.com>",
    "Dominique Fournier <dominiquef@mirageoscience.com>",
]
repository = "https://github.com/MiraGeoscience/simpeg-drivers"
documentation = "https://mirageoscience-simpeg-drivers.readthedocs-hosted.com/"
homepage = "https://www.mirageoscience.com/mining-industry-software/python-integration/"
readme = "package.rst"

packages = [
     { include = "simpeg_drivers" },
     { include = "simpeg_drivers-assets" },
]

include = [
    { path = "COPYING" },
    { path = "COPYING.LESSER" },
    { path = "LICENSE" },
    { path = "README.rst" },
    { path = "THIRD_PARTY_SOFTWARE.rst" },
    { path = "docs/**/THIRD_PARTY_SOFTWARE.rst" },
]

[tool.poetry.dependencies]
python = "^3.10"

# note: py-deps-clock defines custom mapping from dask to dask-core
dask = ">=2025.3, <2025.4.dev"  # also in simpeg[dask]

discretize = "0.11.*"  # also in simpeg, octree-creation-app
distributed = ">=2025.3, <2025.4.dev"  # for dask[distributed]
numpy = "~1.26.0" # also in geoh5py, simpeg
pydantic = "^2.5.2"  # also in geoh5py, curve-apps, geoapps-utils
scikit-learn = "~1.4.0"
scipy = "~1.14.0"
tqdm = "^4.66.1"

# solvers for simpeg: not imported, but at least one required at runtime
pydiso = ">=0.1.0, <0.2.dev"
python-mumps = ">=0.0.3, <0.0.4.dev"


## Pip dependencies from Git repositories
#----------------------------------------
#geoh5py = {version = ">=0.12.0a, <0.13.dev", source = "pypi", allow-prereleases = true}
geoh5py = {git = "https://github.com/MiraGeoscience/geoh5py.git", rev = "develop"}

#octree-creation-app = {version = ">=0.4.0a, <0.5.dev", source = "pypi", allow-prereleases = true}
octree-creation-app = {git = "https://github.com/MiraGeoscience/octree-creation-app.git", rev = "develop"}

#geoapps-utils = {version = ">=0.6.0a, <0.7.dev", source = "pypi", allow-prereleases = true}
geoapps-utils = {git = "https://github.com/MiraGeoscience/geoapps-utils.git", rev = "develop"}

#mira-simpeg = {version = ">=0.23.0.2a, <0.23.1.dev", source="pypi", allow-prereleases = true, extras = ["dask"]}
mira-simpeg = {git = "https://github.com/MiraGeoscience/simpeg.git", rev = "develop", extras = ["dask"]}

#param-sweeps = {version = ">=0.3.0a, <0.4.dev", source = "pypi", allow-prereleases = true}
param-sweeps = {git = "https://github.com/MiraGeoscience/param-sweeps.git", rev = "develop"}

## about pip dependencies
# to be specified to work with conda-lock
# - from PyPI: my_package = { version = "1.2.3", source = "pypi" }
# - from Artifactory : my_package = { version = "1.2.3" }
# - from URL: !!! no actual lock, as tag or branch can move and installation will fetch current !!!
#   - for a tag:    my_package = { url = "https://github.com/ORGANISATION/REPO/archive/refs/tags/TAG.tar.gz" }
#   - for a branch: my_package = { url = "https://github.com/ORGANISATION/REPO/archive/refs/heads/BRANCH.tar.gz" }
# - to actually lock on a revision: my_package = { git = "https://github.com/ORGANISATION/REPO.git", rev = "GIT_REV" }
#   (where rev value is a tag, a branch name or a commit hash). Can also use ``branch`` or ``tag`` instead of ``rev``

[tool.poetry.group.dev.dependencies]
Pygments = "*"
ipywidgets = "^7.6.5"
jupyter-book = "*"
jupytext = "^1.14"
pylint = "*"
pytest = "*"
pytest-cov = "*"
pyyaml = '*'
jinja2 = '*'
packaging = '*'
readthedocs-sphinx-ext = "*"
sphinx = "^5.0"
tomli = "*"
nbconvert = "~7.16.4"

[tool.conda-lock]
platforms = ['win-64', 'linux-64']
channels = ['conda-forge']

[tool.conda-lock.dependencies]
libblas = "*=*mkl"  # because simpeg already brings in the MKL

## indirect dependencies, forcing them here for installation through Conda not pip
#---------------------------------------------------------------------------------
bokeh = ">=3.6.0, <3.7.dev"   # optional, for dask reporting
fsspec = ">=2022.0"  # from simpeg[dask]
geoana = ">=0.7.0, <0.8.dev"  # from simpeg
h5py = ">=3.2.1, <4.0.dev"  # from geoh5py
matplotlib-base = ">=3.8.4, <3.9.dev"  # from simpeg
mkl = ">=2024.2.2"
Pillow = ">=10.3.0, <10.4.dev"  # from geoh5py
pydantic = ">=2.5.2, <3.0.dev"  # from geoh5py, geoapps-utils
pymatsolver = ">=0.3.0, <0.4.dev"  # from simpeg
zarr = ">=2.14.2, <2.15.dev"  # from simpeg[dask]

[tool.ruff]
target-version = "py310"

[tool.ruff.lint]
ignore = [
    "B028",  # no-explicit-stacklevel for warnings.warn()
    "E501",  # line-too-long - code is reformatted (do not care about comments and docstring)
    "F401",  # unsused-import - covered by pycln
    "RUF005",  # collection-literal-concatenation - wrong suggestion with numpy arrays
    "RUF012", # TODO
]
select = [
    "A",  # flake8-builtins
    "B",  # flake8-bugbear
    "B006",  # Do not use mutable data structures for argument defaults
    "B9",  # flake8-bugbear opiniated warnings
    "BLE",  # flake8-blind-except
    "C4",  # flake8-comprehensions
    "C9",  # mccabe
    "E",  # pycodestyle errors
    "F",  # pyflakes
    "I",  # isort
    "RUF",  # ruff rules
    "TID", # flake8-tidy-imports
    "UP",  # pyupgrade
    "W",  # pycodestyle warnings
]

[tool.ruff.lint.mccabe]
max-complexity = 18

[tool.ruff.lint.isort]
lines-after-imports = 2

[tool.ruff.format]
# default formatting is just fine

[tool.mypy]
warn_unused_configs = true
ignore_missing_imports = true
scripts_are_modules = true
show_error_context = true
show_column_numbers = true
check_untyped_defs = true

plugins = [
    "numpy.typing.mypy_plugin",
]

[tool.coverage.run]
branch = true
source = ["simpeg_drivers"]

[tool.coverage.report]
exclude_lines = [
    "raise NotImplementedError",
    "pass",
    "if TYPE_CHECKING",
    "pragma: no cover"
]

fail_under = 85

[tool.coverage.html]
skip_empty = true
skip_covered = true

[build-system]
requires = ["poetry-core>=1.0.0", "setuptools"]
build-backend = "poetry.core.masonry.api"<|MERGE_RESOLUTION|>--- conflicted
+++ resolved
@@ -1,10 +1,6 @@
 [tool.poetry]
 name = "simpeg-drivers"
-<<<<<<< HEAD
 version = "0.4.0-alpha.1"
-=======
-version = "0.3.0-alpha.5"
->>>>>>> 3bb32dbd
 description = "Application to run SimPEG inversions with geoh5 files from Geoscience Analyst."
 license = "MIT"
 authors = ["Mira Geoscience <support@mirageoscience.com>"]
