--- conflicted
+++ resolved
@@ -44,11 +44,7 @@
 #octree-creation-app = {version = "~0.2.0-alpha.1", source = "pypi", allow-prereleases = true}
 octree-creation-app = {git = "https://github.com/MiraGeoscience/octree-creation-app.git", rev = "develop"}
 
-<<<<<<< HEAD
-#geoapps-utils = {version = "~0.4.0-alpha.1", source = "pypi", allow-prereleases = true}
-=======
 #geoapps-utils = {version = "0.4.0a1", source = "pypi", allow-prereleases = true}
->>>>>>> 841ffa38
 geoapps-utils = {git = "https://github.com/MiraGeoscience/geoapps-utils.git", rev = "develop"}
 
 #mira-simpeg = {version = ">=0.21.2.1-alpha.1, <0.21.2.2.dev", source="pypi", allow-prereleases = true, extras = ["dask"]}
