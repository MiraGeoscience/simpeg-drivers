[tool.poetry]
name = "simpeg-drivers"
version = "0.3.0-alpha.1"
description = "Application to run SimPEG inversions with geoh5 files from Geoscience Analyst."
license = "MIT"
authors = ["Mira Geoscience <support@mirageoscience.com>"]
maintainers = [
    "Benjamin Kary <benjamink@mirageoscience.com>",
    "Dominique Fournier <dominiquef@mirageoscience.com>",
]
repository = "https://github.com/MiraGeoscience/simpeg-drivers"
documentation = "https://mirageoscience-simpeg-drivers.readthedocs-hosted.com/"
homepage = "https://www.mirageoscience.com/mining-industry-software/python-integration/"
readme = "package.rst"

packages = [
     { include = "simpeg_drivers" },
     { include = "simpeg_drivers-assets" },
]

include = [
    { path = "COPYING" },
    { path = "COPYING.LESSER" },
    { path = "LICENSE" },
    { path = "README.rst" },
    { path = "THIRD_PARTY_SOFTWARE.rst" },
    { path = "docs/**/THIRD_PARTY_SOFTWARE.rst" },
]

[tool.poetry.dependencies]
python = "^3.10"

dask-core = {version = "2024.6.*"}  # also in simpeg[dask]
discretize = "0.11.*"  # also in simpeg, octree-creation-app
distributed = "2024.6.*"  # because conda-lock doesn't take dask extras into account
numpy = "~1.26.0" # also in geoh5py, simpeg
scikit-learn = "~1.4.0"
scipy = "~1.14.0"
tqdm = "^4.66.1"

# solvers for simpeg: not imported, but at least one required at runtime
pydiso = ">=0.1.0, <0.2.dev"
python-mumps = ">=0.0.3, <0.0.4.dev"


## Pip dependencies from Git repositories
#----------------------------------------
#geoh5py = {version = ">=0.11.0a, <0.12.dev", source = "pypi", allow-prereleases = true}
<<<<<<< HEAD
geoh5py = {git = "https://github.com/MiraGeoscience/geoh5py.git", rev = "GEOPY-2049"}

#octree-creation-app = {version = ">=0.3.0a, <0.4.dev", source = "pypi", allow-prereleases = true}
octree-creation-app = {git = "https://github.com/MiraGeoscience/octree-creation-app.git", rev = "GEOPY-2049"}

#geoapps-utils = {version = ">=0.5.0a, <0.6.dev", source = "pypi", allow-prereleases = true}
geoapps-utils = {git = "https://github.com/MiraGeoscience/geoapps-utils.git", rev = "GEOPY-2049"}

#mira-simpeg = {version = ">=0.23.0.1a, <0.23.1.dev", source="pypi", allow-prereleases = true, extras = ["dask"]}
mira-simpeg = {git = "https://github.com/MiraGeoscience/simpeg.git", rev = "GEOPY-2049", extras = ["dask"]}

#param-sweeps = {version = ">=0.3.0a, <0.4.dev", source = "pypi", allow-prereleases = true}
param-sweeps = {git = "https://github.com/MiraGeoscience/param-sweeps.git", rev = "GEOPY-2049"}
=======
geoh5py = {git = "https://github.com/MiraGeoscience/geoh5py.git", rev = "release/0.11.0-a.3"}

#octree-creation-app = {version = ">=0.3.0a, <0.4.dev", source = "pypi", allow-prereleases = true}
octree-creation-app = {git = "https://github.com/MiraGeoscience/octree-creation-app.git", rev = "release/0.3.0-a.1"}

#geoapps-utils = {version = ">=0.5.0a, <0.6.dev", source = "pypi", allow-prereleases = true}
geoapps-utils = {git = "https://github.com/MiraGeoscience/geoapps-utils.git", rev = "release/0.5.0-a.3"}

#mira-simpeg = {version = ">=0.23.0.1a, <0.23.1.dev", source="pypi", allow-prereleases = true, extras = ["dask"]}
mira-simpeg = {git = "https://github.com/MiraGeoscience/simpeg.git", rev = "release/0.23.0.1-a.1", extras = ["dask"]}

#param-sweeps = {version = ">=0.3.0a, <0.4.dev", source = "pypi", allow-prereleases = true}
param-sweeps = {git = "https://github.com/MiraGeoscience/param-sweeps.git", rev = "release/0.2.1-a.1"}
>>>>>>> 85c179c9

## about pip dependencies
# to be specified to work with conda-lock
# - from PyPI: my_package = { version = "1.2.3", source = "pypi" }
# - from Artifactory : my_package = { version = "1.2.3" }
# - from URL: !!! no actual lock, as tag or branch can move and installation will fetch current !!!
#   - for a tag:    my_package = { url = "https://github.com/ORGANISATION/REPO/archive/refs/tags/TAG.tar.gz" }
#   - for a branch: my_package = { url = "https://github.com/ORGANISATION/REPO/archive/refs/heads/BRANCH.tar.gz" }
# - to actually lock on a revision: my_package = { git = "https://github.com/ORGANISATION/REPO.git", rev = "GIT_REV" }
#   (where rev value is a tag, a branch name or a commit hash). Can also use ``branch`` or ``tag`` instead of ``rev``

[tool.poetry.group.dev.dependencies]
Pygments = "*"
ipywidgets = "^7.6.5"
jupyter-book = "*"
jupytext = "^1.14"
pylint = "*"
pytest = "*"
pytest-cov = "*"
pyyaml = '*'
jinja2 = '*'
packaging = '*'
readthedocs-sphinx-ext = "*"
sphinx = "^5.0"
tomli = "*"
nbconvert = "~7.16.4"

[tool.conda-lock]
platforms = ['win-64', 'linux-64']
channels = ['conda-forge']

[tool.conda-lock.dependencies]
libblas = "*=*mkl"  # because simpeg already brings in the MKL

## indirect dependencies, forcing them here for installation through Conda not pip
#---------------------------------------------------------------------------------
bokeh = ">=3.6.0, <3.7.dev"   # optional, for dask reporting
fsspec = ">=2022.0"  # from simpeg[dask]
geoana = ">=0.7.0, <0.8.dev"  # from simpeg
h5py = ">=3.2.1, <4.0.dev"  # from geoh5py
matplotlib-base = ">=3.8.4, <3.9.dev"  # from simpeg
mkl = ">=2024.2.2"
Pillow = ">=10.3.0, <10.4.dev"  # from geoh5py
pydantic = ">=2.5.2, <3.0.dev"  # from geoh5py, geoapps-utils
pymatsolver = ">=0.3.0, <0.4.dev"  # from simpeg
zarr = ">=2.14.2, <2.15.dev"  # from simpeg[dask]

[tool.ruff]
target-version = "py310"

[tool.ruff.lint]
ignore = [
    "B028",  # no-explicit-stacklevel for warnings.warn()
    "E501",  # line-too-long - code is reformatted (do not care about comments and docstring)
    "F401",  # unsused-import - covered by pycln
    "RUF005",  # collection-literal-concatenation - wrong suggestion with numpy arrays
    "RUF012", # TODO
]
select = [
    "A",  # flake8-builtins
    "B",  # flake8-bugbear
    "B006",  # Do not use mutable data structures for argument defaults
    "B9",  # flake8-bugbear opiniated warnings
    "BLE",  # flake8-blind-except
    "C4",  # flake8-comprehensions
    "C9",  # mccabe
    "E",  # pycodestyle errors
    "F",  # pyflakes
    "I",  # isort
    "RUF",  # ruff rules
    "TID", # flake8-tidy-imports
    "UP",  # pyupgrade
    "W",  # pycodestyle warnings
]

[tool.ruff.lint.mccabe]
max-complexity = 18

[tool.ruff.lint.isort]
lines-after-imports = 2

[tool.ruff.format]
# default formatting is just fine

[tool.mypy]
warn_unused_configs = true
ignore_missing_imports = true
scripts_are_modules = true
show_error_context = true
show_column_numbers = true
check_untyped_defs = true

plugins = [
    "numpy.typing.mypy_plugin",
]

[tool.coverage.run]
branch = true
source = ["simpeg_drivers"]

[tool.coverage.report]
exclude_lines = [
    "raise NotImplementedError",
    "pass",
    "if TYPE_CHECKING",
    "pragma: no cover"
]

fail_under = 85

[tool.coverage.html]
skip_empty = true
skip_covered = true

[build-system]
requires = ["poetry-core>=1.0.0", "setuptools"]
build-backend = "poetry.core.masonry.api"<|MERGE_RESOLUTION|>--- conflicted
+++ resolved
@@ -46,21 +46,6 @@
 ## Pip dependencies from Git repositories
 #----------------------------------------
 #geoh5py = {version = ">=0.11.0a, <0.12.dev", source = "pypi", allow-prereleases = true}
-<<<<<<< HEAD
-geoh5py = {git = "https://github.com/MiraGeoscience/geoh5py.git", rev = "GEOPY-2049"}
-
-#octree-creation-app = {version = ">=0.3.0a, <0.4.dev", source = "pypi", allow-prereleases = true}
-octree-creation-app = {git = "https://github.com/MiraGeoscience/octree-creation-app.git", rev = "GEOPY-2049"}
-
-#geoapps-utils = {version = ">=0.5.0a, <0.6.dev", source = "pypi", allow-prereleases = true}
-geoapps-utils = {git = "https://github.com/MiraGeoscience/geoapps-utils.git", rev = "GEOPY-2049"}
-
-#mira-simpeg = {version = ">=0.23.0.1a, <0.23.1.dev", source="pypi", allow-prereleases = true, extras = ["dask"]}
-mira-simpeg = {git = "https://github.com/MiraGeoscience/simpeg.git", rev = "GEOPY-2049", extras = ["dask"]}
-
-#param-sweeps = {version = ">=0.3.0a, <0.4.dev", source = "pypi", allow-prereleases = true}
-param-sweeps = {git = "https://github.com/MiraGeoscience/param-sweeps.git", rev = "GEOPY-2049"}
-=======
 geoh5py = {git = "https://github.com/MiraGeoscience/geoh5py.git", rev = "release/0.11.0-a.3"}
 
 #octree-creation-app = {version = ">=0.3.0a, <0.4.dev", source = "pypi", allow-prereleases = true}
@@ -74,7 +59,6 @@
 
 #param-sweeps = {version = ">=0.3.0a, <0.4.dev", source = "pypi", allow-prereleases = true}
 param-sweeps = {git = "https://github.com/MiraGeoscience/param-sweeps.git", rev = "release/0.2.1-a.1"}
->>>>>>> 85c179c9
 
 ## about pip dependencies
 # to be specified to work with conda-lock
