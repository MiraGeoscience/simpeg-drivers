[project]
name = "simpeg-drivers"
<<<<<<< HEAD
=======
version = "0.3.0-alpha.1"
>>>>>>> 678e11eb
description = "Application to run SimPEG inversions with geoh5 files from Geoscience Analyst."
readme = "package.rst"
requires-python = ">=3.10, <3.12"  # geoana does not support 3.12 yet
license = {file = "LICENSE"}
authors = [
    { name = "Mira Geoscience", email = "support@mirageoscience.com" }
]
maintainers = [
    { name = "Benjamin Kary", email = "benjamink@mirageoscience.com" },
    { name = "Dominique Fournier", email = "dominiquef@mirageoscience.com"}
]
keywords = []
classifiers = []
dynamic = ["version"]

[project.urls]
repository = "https://github.com/MiraGeoscience/simpeg-drivers"
documentation = "https://mirageoscience-simpeg-drivers.readthedocs-hosted.com/"
homepage = "https://www.mirageoscience.com/mining-industry-software/python-integration/"
<<<<<<< HEAD

[tool.poetry]
version = "0.0.0"

[tool.poetry-dynamic-versioning]
enable = true
vcs = "git"
style = "semver"

[tool.poetry-dynamic-versioning.substitution]
files = ["simpeg_drivers/_version.py"]
=======
readme = "package.rst"

packages = [
     { include = "simpeg_drivers" },
     { include = "simpeg_drivers-assets" },
]

include = [
    { path = "COPYING" },
    { path = "COPYING.LESSER" },
    { path = "LICENSE" },
    { path = "README.rst" },
    { path = "THIRD_PARTY_SOFTWARE.rst" },
    { path = "docs/**/THIRD_PARTY_SOFTWARE.rst" },
]

[tool.poetry.dependencies]
python = "^3.10, <3.12"  # geoana does not support 3.12 yet

dask = {version = "2024.6.*", extras = ["distributed"]}  # also in simpeg[dask]
discretize = "0.10.*"  # also in simpeg, octree-creation-app
distributed = "2024.6.*"  # because conda-lock doesn't take dask extras into account
numpy = "~1.26.0" # also in geoh5py, simpeg
pydiso = "0.1.*"  # not imported, but required at runtime for simpeg
scipy = "~1.14.0"

## Pip dependencies from Git repositories
#----------------------------------------
#geoh5py = {version = ">=0.10.0rc1, <0.11.0a.dev", source = "pypi", allow-prereleases = true}
geoh5py = {git = "https://github.com/MiraGeoscience/geoh5py.git", rev = "develop"}

#octree-creation-app = {version = ">=0.2.0rc1, <0.3.0a.dev", source = "pypi", allow-prereleases = true}
octree-creation-app = {git = "https://github.com/MiraGeoscience/octree-creation-app.git", rev = "develop"}

#geoapps-utils = {version = ">=0.4.0rc1, <0.5.0a.dev", source = "pypi", allow-prereleases = true}
geoapps-utils = {git = "https://github.com/MiraGeoscience/geoapps-utils.git", rev = "develop"}

#mira-simpeg = {version = ">=0.21.2.1rc1, <0.21.2.2a.dev", source="pypi", allow-prereleases = true, extras = ["dask"]}
mira-simpeg = {git = "https://github.com/MiraGeoscience/simpeg.git", rev = "develop", extras = ["dask"]}

#param-sweeps = {version = ">=0.2.0rc1, <0.3.0a.dev", source = "pypi", allow-prereleases = true}
param-sweeps = {git = "https://github.com/MiraGeoscience/param-sweeps.git", rev = "develop"}
>>>>>>> 678e11eb

[tool.poetry-dynamic-versioning.files."simpeg_drivers/_version.py"]
persistent-substitution = true
initial-content = """
  # These version placeholders will be replaced later during substitution.
  __version__ = "0.0.0"
  __version_tuple__ = (0, 0, 0)
"""

[tool.hatch.build.hooks.vcs]
version-file = "simpeg_drivers/_version.py"

[build-system]
requires = ["poetry-core>=2.0.0,<3.0.0", "poetry-dynamic-versioning>=1.0.0,<2.0.0"]
build-backend = "poetry_dynamic_versioning.backend"

[tool.pixi.project]
channels = ["conda-forge"]
platforms = ["win-64", "linux-64"]

[tool.pixi.dependencies]
libblas = { version = "*", build = "*mkl" }

## indirect dependencies, forcing them here for installation through Conda not pip
#---------------------------------------------------------------------------------
Pillow = ">=10.3.0, <10.4.0"  # from geoh5py
empymod = ">=2.2.1, <2.3.0"  # from simpeg and geoana
fsspec = "2022.*"  # from simpeg[dask]
geoana = ">=0.5.0, <0.6.0"  # from simpeg
h5py = ">=3.2.1, <4.0.0"  # from geoh5py
matplotlib-base = ">=3.8.4, <3.9.0"  # from simpeg
mkl = ">=2023.2, <2024.1"  # from simpeg
pandas = ">=2.2.1, <2.3.0"  # from SimPEG, also used by targeting-workflow, petro-lingo
pydantic = ">=2.5.2, <3.0.0"  # from geoh5py, geoapps-utils
pymatsolver = ">=0.2.0, <0.3.0"  # from simpeg
scikit-learn = ">=1.4.0, <1.5.0"  # from SimPEG, also used by geo-unsup-mapper, petro-lingo
tqdm = ">=4.66.1, <5.0.0"  # from simpeg
zarr = ">=2.14.2, <2.15.0"  # from simpeg[dask]

# force some versions to resolve incompatible resolution between PyPI and Conda
#------------------------------------------------------------------------------
tbb = "2021.12.*"  # through mkl from SimPEG
python-tzdata = "2023.4.*"  # through pandas from SimPEG

[tool.pixi.pypi-options]
index-url = "https://mirageoscienceltd.jfrog.io/artifactory/pypi/public-pypi-dev/simple"
extra-index-urls = ["https://pypi.org/simple"]

[tool.pixi.pypi-dependencies]
## Package installation from src
# ------------------------------
simpeg-drivers = { path = ".", editable = true }

## Pip dependencies from Git repositories
#----------------------------------------
# geoh5py = {git = "https://github.com/MiraGeoscience/geoh5py.git", branch = "develop"}

# octree-creation-app = {git = "https://github.com/MiraGeoscience/octree-creation-app.git", branch = "develop"}

# geoapps-utils = {git = "https://github.com/MiraGeoscience/geoapps-utils.git", branch = "develop"}

# mira-simpeg = {git = "https://github.com/MiraGeoscience/simpeg.git", branch = "develop", extras = ["dask"]}

# param-sweeps = {git = "https://github.com/MiraGeoscience/param-sweeps.git", branch = "develop"}


[tool.pixi.environments]
default = ["test", "build"]
production = []

[tool.pixi.feature.build]
pypi-dependencies = { build = "*", twine = "*"}

[tool.pixi.feature.test.pypi-dependencies]
Pygments = "*"
ipywidgets = ">=7.6.5,<8.0.0"
jupyter-book = "*"
jupytext = ">=1.14,<2.0"
pylint = "*"
pytest = "*"
pytest-cov = "*"
pyyaml = '*'
jinja2 = '*'
packaging = '*'
readthedocs-sphinx-ext = "*"
sphinx = ">=5.0,<6.0"
tomli = "*"
nbconvert = ">=7.16.4,<7.17.0"

[tool.pixi.feature.test.tasks]
test = "pytest --cov --cov-report=xml"

[tool.poetry.requires-plugins]
poetry-dynamic-versioning = { version = ">=1.0.0,<2.0.0", extras = ["plugin"] }

[tool.ruff]
target-version = "py310"

[tool.ruff.lint]
ignore = [
    "B028",  # no-explicit-stacklevel for warnings.warn()
    "E501",  # line-too-long - code is reformatted (do not care about comments and docstring)
    "F401",  # unsused-import - covered by pycln
    "RUF005",  # collection-literal-concatenation - wrong suggestion with numpy arrays
    "RUF012", # TODO
]
select = [
    "A",  # flake8-builtins
    "B",  # flake8-bugbear
    "B006",  # Do not use mutable data structures for argument defaults
    "B9",  # flake8-bugbear opiniated warnings
    "BLE",  # flake8-blind-except
    "C4",  # flake8-comprehensions
    "C9",  # mccabe
    "E",  # pycodestyle errors
    "F",  # pyflakes
    "I",  # isort
    "RUF",  # ruff rules
    "TID", # flake8-tidy-imports
    "UP",  # pyupgrade
    "W",  # pycodestyle warnings
]

[tool.ruff.lint.mccabe]
max-complexity = 18

[tool.ruff.lint.isort]
lines-after-imports = 2

[tool.ruff.format]
# default formatting is just fine

[tool.mypy]
warn_unused_configs = true
ignore_missing_imports = true
scripts_are_modules = true
show_error_context = true
show_column_numbers = true
check_untyped_defs = true

plugins = [
    "numpy.typing.mypy_plugin",
]

[tool.coverage.run]
branch = true
source = ["simpeg_drivers"]

[tool.coverage.report]
exclude_lines = [
    "raise NotImplementedError",
    "pass",
    "if TYPE_CHECKING",
    "pragma: no cover"
]

fail_under = 90

[tool.coverage.html]
skip_empty = true
skip_covered = true<|MERGE_RESOLUTION|>--- conflicted
+++ resolved
@@ -1,9 +1,5 @@
 [project]
 name = "simpeg-drivers"
-<<<<<<< HEAD
-=======
-version = "0.3.0-alpha.1"
->>>>>>> 678e11eb
 description = "Application to run SimPEG inversions with geoh5 files from Geoscience Analyst."
 readme = "package.rst"
 requires-python = ">=3.10, <3.12"  # geoana does not support 3.12 yet
@@ -23,7 +19,6 @@
 repository = "https://github.com/MiraGeoscience/simpeg-drivers"
 documentation = "https://mirageoscience-simpeg-drivers.readthedocs-hosted.com/"
 homepage = "https://www.mirageoscience.com/mining-industry-software/python-integration/"
-<<<<<<< HEAD
 
 [tool.poetry]
 version = "0.0.0"
@@ -35,50 +30,6 @@
 
 [tool.poetry-dynamic-versioning.substitution]
 files = ["simpeg_drivers/_version.py"]
-=======
-readme = "package.rst"
-
-packages = [
-     { include = "simpeg_drivers" },
-     { include = "simpeg_drivers-assets" },
-]
-
-include = [
-    { path = "COPYING" },
-    { path = "COPYING.LESSER" },
-    { path = "LICENSE" },
-    { path = "README.rst" },
-    { path = "THIRD_PARTY_SOFTWARE.rst" },
-    { path = "docs/**/THIRD_PARTY_SOFTWARE.rst" },
-]
-
-[tool.poetry.dependencies]
-python = "^3.10, <3.12"  # geoana does not support 3.12 yet
-
-dask = {version = "2024.6.*", extras = ["distributed"]}  # also in simpeg[dask]
-discretize = "0.10.*"  # also in simpeg, octree-creation-app
-distributed = "2024.6.*"  # because conda-lock doesn't take dask extras into account
-numpy = "~1.26.0" # also in geoh5py, simpeg
-pydiso = "0.1.*"  # not imported, but required at runtime for simpeg
-scipy = "~1.14.0"
-
-## Pip dependencies from Git repositories
-#----------------------------------------
-#geoh5py = {version = ">=0.10.0rc1, <0.11.0a.dev", source = "pypi", allow-prereleases = true}
-geoh5py = {git = "https://github.com/MiraGeoscience/geoh5py.git", rev = "develop"}
-
-#octree-creation-app = {version = ">=0.2.0rc1, <0.3.0a.dev", source = "pypi", allow-prereleases = true}
-octree-creation-app = {git = "https://github.com/MiraGeoscience/octree-creation-app.git", rev = "develop"}
-
-#geoapps-utils = {version = ">=0.4.0rc1, <0.5.0a.dev", source = "pypi", allow-prereleases = true}
-geoapps-utils = {git = "https://github.com/MiraGeoscience/geoapps-utils.git", rev = "develop"}
-
-#mira-simpeg = {version = ">=0.21.2.1rc1, <0.21.2.2a.dev", source="pypi", allow-prereleases = true, extras = ["dask"]}
-mira-simpeg = {git = "https://github.com/MiraGeoscience/simpeg.git", rev = "develop", extras = ["dask"]}
-
-#param-sweeps = {version = ">=0.2.0rc1, <0.3.0a.dev", source = "pypi", allow-prereleases = true}
-param-sweeps = {git = "https://github.com/MiraGeoscience/param-sweeps.git", rev = "develop"}
->>>>>>> 678e11eb
 
 [tool.poetry-dynamic-versioning.files."simpeg_drivers/_version.py"]
 persistent-substitution = true
@@ -87,9 +38,6 @@
   __version__ = "0.0.0"
   __version_tuple__ = (0, 0, 0)
 """
-
-[tool.hatch.build.hooks.vcs]
-version-file = "simpeg_drivers/_version.py"
 
 [build-system]
 requires = ["poetry-core>=2.0.0,<3.0.0", "poetry-dynamic-versioning>=1.0.0,<2.0.0"]
