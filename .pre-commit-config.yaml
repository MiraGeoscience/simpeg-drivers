
default_language_version:
    python: python3
exclude: ^docs/(conf.py|_ext/)
default_stages: [commit,push]
fail_fast: false

ci:
    skip: [pylint]
    autoupdate_branch: develop
    autoupdate_schedule: monthly

repos:
<<<<<<< HEAD
-   repo: https://github.com/psf/black
    rev: 24.4.2
=======
-   repo: https://github.com/hadialqattan/pycln
    rev: v2.4.0
>>>>>>> 77c23ca2
    hooks:
    -   id: pycln
        args: [--config=pyproject.toml]
-   repo: https://github.com/PyCQA/isort
    rev: 5.13.2
    hooks:
    -   id: isort
        additional_dependencies: [tomli] # to read config from pyproject.toml
-   repo: https://github.com/psf/black
    rev: 24.4.2
    hooks:
    -   id: black
-   repo: https://github.com/PyCQA/flake8
    rev: 7.0.0
    hooks:
    -   id: flake8
-   repo: https://github.com/asottile/pyupgrade
    rev: v3.15.2
    hooks:
    -   id: pyupgrade
        args: [--py310-plus]
#-   repo: https://github.com/pre-commit/mirrors-mypy  # TODO: fix mypy errors
#    rev: v1.10.0
#    hooks:
#    -   id: mypy
#        additional_dependencies: [
#            numpy==1.26.*,  # pre-commit CI does not provide numpy 1.23.*
#            types-toml,
#            types-PyYAML,
#            tomli  # to read config from pyproject.toml
#        ]
#        exclude: ^(docs|simpeg_drivers-assets)/
-   repo: https://github.com/codingjoe/relint
    rev: 3.1.1
    hooks:
    -   id: relint
        args: [-W]  # to fail on warnings
-   repo: local
    hooks:
    -   id: pylint
        name: pylint
        entry: .\\devtools\\conda_env_pylint.bat
        language: system
        require_serial: true  # pylint does its own parallelism
        types: [python]
        exclude: ^(devtools|docs)/
    -   id: check-copyright
        name: Check copyright
        entry: python devtools/check-copyright.py
        language: python
        types: [text]
        files: (^LICENSE|^README(|-dev).rst|\.py|\.pyi)$
        exclude: (^\.|^docs/)
    -   id: prepare-commit-msg
        stages: [prepare-commit-msg]
        name: Prepare commit message
        entry: python devtools/git_message_hook.py --prepare
        language: python
    -   id: check-commit-msg
        stages: [commit-msg]
        name: Check commit message
        entry: python devtools/git_message_hook.py --check
        language: python
-   repo: https://github.com/codespell-project/codespell
    rev: v2.2.6
    hooks:
    -   id: codespell
        exclude: (-lock\.ya?ml|\benvironments/.*\.ya?ml|\.ipynb|^THIRD_PARTY_SOFTWARE\.rst)$
        entry: codespell -I .codespellignore
-   repo: https://github.com/pre-commit/pre-commit-hooks
    rev: v4.6.0
    hooks:
    -   id: trailing-whitespace
        exclude: \.mdj$
    -   id: check-json
        exclude_types: [jupyter]
    -   id: check-toml
    -   id: check-yaml
#    -   id: check-added-large-files # crashing on some configuration. To be investigated
    -   id: check-case-conflict
    -   id: check-merge-conflict
    -   id: debug-statements
    -   id: detect-private-key
    -   id: end-of-file-fixer
        exclude: (^\.idea/.*\.xml|\.mdj)$
    -   id: mixed-line-ending
        exclude: ^\.idea/.*\.xml$
    -   id: name-tests-test
    -   id: pretty-format-json
        args:
            - --autofix
            - --indent=4
            - --no-sort-keys
            - --top-keys
            - version,title,icon,documentation,conda_environment,run_command,geoh5,monitoring_directory,workspace_geoh5
        exclude_types: [jupyter]
        exclude: ^docs/(.*/)?images/
-   repo: https://github.com/rstcheck/rstcheck
    rev: v6.2.0
    hooks:
    -   id: rstcheck
        exclude: ^THIRD_PARTY_SOFTWARE.rst$
        additional_dependencies: [sphinx]
-   repo: https://github.com/pre-commit/pygrep-hooks
    rev: v1.10.0
    hooks:
    -   id: rst-backticks
        exclude: ^THIRD_PARTY_SOFTWARE.rst$<|MERGE_RESOLUTION|>--- conflicted
+++ resolved
@@ -11,13 +11,10 @@
     autoupdate_schedule: monthly
 
 repos:
-<<<<<<< HEAD
 -   repo: https://github.com/psf/black
     rev: 24.4.2
-=======
 -   repo: https://github.com/hadialqattan/pycln
     rev: v2.4.0
->>>>>>> 77c23ca2
     hooks:
     -   id: pycln
         args: [--config=pyproject.toml]
