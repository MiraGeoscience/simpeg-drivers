--- conflicted
+++ resolved
@@ -17,11 +17,7 @@
     -   id: pycln
         args: [--config=pyproject.toml]
 -   repo: https://github.com/astral-sh/ruff-pre-commit
-<<<<<<< HEAD
-    rev: v0.8.1
-=======
     rev: v0.9.1
->>>>>>> e2bd1f76
     hooks:
     -   id: ruff
         args:
