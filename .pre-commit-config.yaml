
default_language_version:
    python: python3
exclude: ^docs/(conf.py|_ext/)
default_stages: [pre-commit,pre-push]
fail_fast: false

ci:
    skip: [pylint]
    autoupdate_branch: develop
    autoupdate_schedule: monthly

repos:
-   repo: https://github.com/hadialqattan/pycln
    rev: v2.5.0
    hooks:
    -   id: pycln
        args: [--config=pyproject.toml]
-   repo: https://github.com/astral-sh/ruff-pre-commit
<<<<<<< HEAD
    rev: v0.8.1
=======
    rev: v0.9.1
>>>>>>> 678e11eb
    hooks:
    -   id: ruff
        args:
        -   --fix
        -   --exit-non-zero-on-fix
#        -   --unsafe-fixes
    -   id: ruff-format
# -  repo: https://github.com/pre-commit/mirrors-mypy  # TODO: fix mypy errors
#    rev: v1.11.0
#    hooks:
#    -   id: mypy
#        additional_dependencies: [
#            numpy==1.26.*,
#            types-toml,
#            types-PyYAML,
#            tomli  # to read config from pyproject.toml
#        ]
#        exclude: ^(docs|simpeg_drivers-assets)/
-   repo: https://github.com/codingjoe/relint
    rev: 3.3.1
    hooks:
    -   id: relint
        args: [-W]  # to fail on warnings
-   repo: https://github.com/MiraGeoscience/pre-commit-hooks
    rev: v1.1.0
    hooks:
    -   id: check-copyright
        files: (^package\.rst|LICENSE|^README(|-dev).rst|^docs/intro\.md|\.py|\.pyi)$
        exclude: (^\.|^docs/(?!intro\.md))
        args:
        -   --full-scan-files
        -   intro.md
    -   id: prepare-commit-msg
    -   id: check-commit-msg
-   repo: local
    hooks:
    -   id: pylint
        name: pylint
        entry: .\\devtools\\conda_env_pylint.bat
        language: system
        require_serial: true  # pylint does its own parallelism
        types: [python]
        exclude: ^(devtools|docs)/
-   repo: https://github.com/codespell-project/codespell
    rev: v2.3.0
    hooks:
    -   id: codespell
        exclude: (-lock\.ya?ml|\benvironments/.*\.ya?ml|\.ipynb|^THIRD_PARTY_SOFTWARE\.rst|pixi.lock)$
        entry: codespell -I .codespellignore
-   repo: https://github.com/pre-commit/pre-commit-hooks
    rev: v5.0.0
    hooks:
    -   id: trailing-whitespace
        exclude: \.mdj$
    -   id: check-json
        exclude_types: [jupyter]
    -   id: check-toml
    -   id: check-yaml
        exclude: ^meta.yaml$
    -   id: check-added-large-files
    -   id: check-case-conflict
    -   id: check-merge-conflict
    -   id: debug-statements
    -   id: detect-private-key
    -   id: end-of-file-fixer
        exclude: (^\.idea/.*\.xml|\.mdj)$
    -   id: mixed-line-ending
        exclude: ^\.idea/.*\.xml$
    -   id: name-tests-test
    -   id: pretty-format-json
        args:
            - --autofix
            - --indent=4
            - --no-sort-keys
            - --top-keys
            - version,title,icon,documentation,conda_environment,run_command,geoh5,monitoring_directory,workspace_geoh5
        exclude_types: [jupyter]
        exclude: ^docs/(.*/)?images/
-   repo: https://github.com/rstcheck/rstcheck
    rev: v6.2.4
    hooks:
    -   id: rstcheck
        exclude: ^THIRD_PARTY_SOFTWARE.rst$
        additional_dependencies: [sphinx]
-   repo: https://github.com/pre-commit/pygrep-hooks
    rev: v1.10.0
    hooks:
    -   id: rst-backticks
        exclude: ^THIRD_PARTY_SOFTWARE.rst$<|MERGE_RESOLUTION|>--- conflicted
+++ resolved
@@ -17,11 +17,7 @@
     -   id: pycln
         args: [--config=pyproject.toml]
 -   repo: https://github.com/astral-sh/ruff-pre-commit
-<<<<<<< HEAD
-    rev: v0.8.1
-=======
     rev: v0.9.1
->>>>>>> 678e11eb
     hooks:
     -   id: ruff
         args:
