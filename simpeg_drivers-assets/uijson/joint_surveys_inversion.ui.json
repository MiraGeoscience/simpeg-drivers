{
    "version": "0.2.0-alpha.1",
    "title": "SimPEG Joint Surveys Inversion",
    "icon": "",
    "documentation": "https://mirageoscience-simpeg-drivers.readthedocs-hosted.com/en/stable/intro.html",
    "conda_environment": "simpeg_drivers",
    "run_command": "simpeg_drivers.driver",
    "geoh5": "",
    "monitoring_directory": "",
    "workspace_geoh5": "",
    "inversion_type": "joint surveys",
    "forward_only": false,
<<<<<<< HEAD
    "topography_object": {
        "main": true,
        "group": "Topography",
        "label": "Topography",
        "meshType": [
            "{202c5db1-a56d-4004-9cad-baafd8899406}",
            "{6a057fdc-b355-11e3-95be-fd84a7ffcb88}",
            "{f26feba3-aded-494b-b9e9-b2bbcbe298e1}",
            "{48f5054a-1c5c-4ca4-9048-80f36dc60a06}",
            "{b020a277-90e2-4cd7-84d6-612ee3f25051}"
        ],
        "value": "",
        "optional": true,
        "enabled": true,
        "tooltip": "Select a topography object to define the active cells for inversion."
    },
    "topography": {
        "association": [
            "Vertex",
            "Cell"
        ],
        "dataType": "Float",
        "group": "Topography",
        "main": true,
        "optional": true,
        "enabled": false,
        "label": "Elevation channel",
        "tooltip": "Set elevation from channel.  If not set the topography will be set from the geometry of the selected 'topography' object.",
        "parent": "topography_object",
        "dependency": "topography_object",
        "dependencyType": "enabled",
        "value": "",
        "verbose": 2
    },
    "active_model": {
        "association": "Cell",
        "dataType": [
            "Referenced",
            "Boolean",
            "Integer"
        ],
        "group": "Topography",
        "main": true,
        "enabled": false,
        "dependency": "topography_object",
        "dependencyType": "disabled",
        "label": "Active model",
        "tooltip": "Provide the active cell boolean model directly if topography not set.",
        "parent": "mesh",
        "value": ""
    },
=======
>>>>>>> 10187f7f
    "group_a": {
        "main": true,
        "group": "Joint",
        "label": "Group A",
        "groupType": "{55ed3daf-c192-4d4b-a439-60fa987fe2b8}",
        "value": ""
    },
    "group_a_multiplier": {
        "min": 0.0,
        "main": true,
        "group": "Joint",
        "label": "Misfit A Scale",
        "value": 1.0,
        "tooltip": "Constant multiplier for the data misfit function for Group A."
    },
    "group_b": {
        "main": true,
        "group": "Joint",
        "label": "Group B",
        "groupType": "{55ed3daf-c192-4d4b-a439-60fa987fe2b8}",
        "value": ""
    },
    "group_b_multiplier": {
        "min": 0.0,
        "main": true,
        "group": "Joint",
        "label": "Misfit B Scale",
        "value": 1.0,
        "tooltip": "Constant multiplier for the data misfit function for Group B."
    },
    "group_c": {
        "main": true,
        "group": "Joint",
        "label": "Group C",
        "groupType": "{55ed3daf-c192-4d4b-a439-60fa987fe2b8}",
        "optional": true,
        "enabled": false,
        "value": ""
    },
    "group_c_multiplier": {
        "min": 0.0,
        "main": true,
        "group": "Joint",
        "label": "Misfit C Scale",
        "value": 1.0,
        "dependency": "group_c",
        "dependencyType": "enabled",
        "tooltip": "Constant multiplier for the data misfit function for Group C."
    },
    "mesh": {
        "group": "Mesh and Models",
        "main": true,
        "label": "Mesh",
        "meshType": "{4ea87376-3ece-438b-bf12-3479733ded46}",
        "value": "",
        "enabled": false,
        "optional": true
    },
    "starting_model": {
        "association": "Cell",
        "dataType": "Float",
        "group": "Mesh and Models",
        "main": true,
        "isValue": true,
        "parent": "mesh",
        "label": "Initial model",
        "property": "",
        "optional": true,
        "enabled": false,
        "value": 0.0001
    },
    "reference_model": {
        "association": "Cell",
        "main": true,
        "dataType": "Float",
        "group": "Mesh and models",
        "isValue": true,
        "parent": "mesh",
        "label": "Reference",
        "property": "",
        "optional": true,
        "value": 0.0001,
        "enabled": false
    },
    "lower_bound": {
        "association": "Cell",
        "main": true,
        "dataType": "Float",
        "group": "Mesh and Models",
        "isValue": true,
        "parent": "mesh",
        "label": "Lower bound)",
        "property": "",
        "optional": true,
        "value": -10.0,
        "enabled": false
    },
    "upper_bound": {
        "association": "Cell",
        "main": true,
        "dataType": "Float",
        "group": "Mesh and Models",
        "isValue": true,
        "parent": "mesh",
        "label": "Upper bound",
        "property": "",
        "optional": true,
        "value": 10.0,
        "enabled": false
    },
    "topography_object": {
        "main": true,
        "group": "Topography",
        "label": "Topography",
        "meshType": [
            "{202c5db1-a56d-4004-9cad-baafd8899406}",
            "{6a057fdc-b355-11e3-95be-fd84a7ffcb88}",
            "{f26feba3-aded-494b-b9e9-b2bbcbe298e1}",
            "{48f5054a-1c5c-4ca4-9048-80f36dc60a06}",
            "{b020a277-90e2-4cd7-84d6-612ee3f25051}"
        ],
        "value": "",
        "optional": true,
        "enabled": true
    },
    "topography": {
        "association": [
            "Vertex",
            "Cell"
        ],
        "dataType": "Float",
        "group": "Topography",
        "main": true,
        "optional": true,
        "enabled": false,
        "label": "Elevation channel",
        "tooltip": "Set elevation from channel",
        "parent": "topography_object",
        "dependency": "topography_object",
        "dependencyType": "enabled",
        "value": "",
        "verbose": 2
    },
    "active_model": {
        "association": "Cell",
        "dataType": [
            "Referenced",
            "Boolean",
            "Integer"
        ],
        "group": "Topography",
        "main": true,
        "enabled": false,
        "dependency": "topography_object",
        "dependencyType": "disabled",
        "label": "Active model",
        "tooltip": "Bool model on the input 'mesh' defining air/ground cells",
        "parent": "mesh",
        "value": ""
    },
    "output_tile_files": false,
    "inversion_style": "voxel",
    "alpha_s": {
        "min": 0.0,
        "group": "Regularization",
        "label": "Reference weight",
        "value": 1.0,
        "tooltip": "Constant ratio compared to other weights. Larger values result in models that remain close to the reference model",
        "dependency": "reference_model",
        "dependencyType": "enabled",
        "isValue": true,
        "parent": "mesh",
        "association": "Cell",
        "dataType": "Float",
        "property": "",
        "enabled": true
    },
    "length_scale_x": {
        "min": 0.0,
        "group": "Regularization",
        "label": "X-smoothness weight",
        "tooltip": "Larger values relative to other smoothness weights will result in x biased smoothness",
        "value": 1.0,
        "isValue": true,
        "parent": "mesh",
        "association": "Cell",
        "dataType": "Float",
        "property": "",
        "enabled": true
    },
    "length_scale_y": {
        "min": 0.0,
        "group": "Regularization",
        "label": "Y-smoothness weight",
        "tooltip": "Larger values relative to other smoothness weights will result in y biased smoothness",
        "value": 1.0,
        "isValue": true,
        "parent": "mesh",
        "association": "Cell",
        "dataType": "Float",
        "property": "",
        "enabled": true
    },
    "length_scale_z": {
        "min": 0.0,
        "group": "Regularization",
        "label": "Z-smoothness weight",
        "tooltip": "Larger values relative to other smoothness weights will result in z biased smoothess",
        "value": 1.0,
        "isValue": true,
        "parent": "mesh",
        "association": "Cell",
        "dataType": "Float",
        "property": "",
        "enabled": true
    },
    "s_norm": {
        "association": "Cell",
        "dataType": "Float",
        "group": "Sparse/blocky model",
        "label": "Smallness norm",
        "isValue": true,
        "parent": "mesh",
        "property": "",
        "value": 0.0,
        "min": 0.0,
        "max": 2.0,
        "precision": 2,
        "lineEdit": true,
        "enabled": true,
        "dependency": "reference_model",
        "dependencyType": "enabled",
        "tooltip": "Lp-norm used in the smallness term of the objective function."
    },
    "x_norm": {
        "association": "Cell",
        "dataType": "Float",
        "group": "Sparse/blocky model",
        "label": "X-smoothness norm",
        "isValue": true,
        "parent": "mesh",
        "property": "",
        "value": 2.0,
        "min": 0.0,
        "max": 2.0,
        "precision": 2,
        "lineEdit": false,
        "enabled": true,
        "tooltip": "Lp-norm used in the x-smoothness term of the objective function."
    },
    "y_norm": {
        "association": "Cell",
        "dataType": "Float",
        "group": "Sparse/blocky model",
        "label": "Y-smoothness norm",
        "isValue": true,
        "parent": "mesh",
        "property": "",
        "value": 2.0,
        "min": 0.0,
        "max": 2.0,
        "precision": 2,
        "lineEdit": false,
        "enabled": true,
        "tooltip": "Lp-norm used in the y-smoothness term of the objective function."
    },
    "z_norm": {
        "association": "Cell",
        "dataType": "Float",
        "group": "Sparse/blocky model",
        "label": "Z-smoothness norm",
        "isValue": true,
        "parent": "mesh",
        "property": "",
        "value": 2.0,
        "min": 0.0,
        "max": 2.0,
        "precision": 2,
        "lineEdit": false,
        "enabled": true,
        "tooltip": "Lp-norm used in the z-smoothness term of the objective function."
    },
    "gradient_type": {
        "choiceList": [
            "total",
            "components"
        ],
        "group": "Sparse/blocky model",
        "label": "Gradient type",
        "value": "total",
        "verbose": 3,
        "tooltip": "Choose whether the IRLS weights for regularization terms are updated using total or partial gradients."
    },
    "max_irls_iterations": {
        "min": 0,
        "group": "Sparse/blocky model",
        "label": "Maximum IRLS iterations",
        "tooltip": "Incomplete Re-weighted Least Squares iterations for non-L2 problems",
        "value": 25,
        "enabled": true,
        "verbose": 2
    },
    "starting_chi_factor": {
        "group": "Sparse/blocky model",
        "label": "IRLS start chi factor",
        "enabled": true,
        "value": 2.0,
        "tooltip": "This chi factor will be used to determine the misfit threshold after which IRLS iterations begin.",
        "verbose": 3
    },
    "beta_tol": {
        "group": "Update IRLS directive",
        "label": "Beta tolerance",
        "value": 0.5,
        "min": 0.0001,
        "verbose": 3,
        "visible": false
    },
    "prctile": {
        "group": "Update IRLS directive",
        "label": "Percentile",
        "value": 95,
        "max": 100,
        "min": 5,
        "verbose": 3,
        "visible": false
    },
    "chi_factor": {
        "min": 0.1,
        "max": 20.0,
        "precision": 1,
        "lineEdit": false,
        "group": "Cooling schedule/target",
        "label": "Chi factor",
        "value": 1.0,
        "enabled": true,
        "tooltip": "The global target data misfit value."
    },
    "initial_beta_ratio": {
        "min": 0.0,
        "precision": 2,
        "group": "Cooling schedule/target",
        "optional": true,
        "enabled": true,
        "label": "Initial beta ratio",
        "value": 100.0,
        "verbose": 2,
        "tooltip": "Estimate the trade-off parameter by scaling the ratio between the largest derivatives in the objective function gradients."
    },
    "initial_beta": {
        "min": 0.0,
        "group": "Cooling schedule/target",
        "optional": true,
        "enabled": false,
        "dependency": "initial_beta_ratio",
        "dependencyType": "disabled",
        "label": "Initial beta",
        "value": 1.0,
        "verbose": 2,
        "tooltip": "Trade-off parameter between data misfit and regularization."
    },
    "coolingFactor": {
        "group": "Cooling schedule/target",
        "label": "Beta cooling factor",
        "tooltip": "Each beta cooling step will be calculated by dividing the current beta by this factor.",
        "value": 2.0,
        "min": 1.1,
        "max": 100,
        "precision": 1,
        "lineEdit": false,
        "verbose": 2
    },
    "coolingRate": {
        "group": "Optimization",
        "label": "Iterations per beta",
        "value": 1,
        "min": 1,
        "LineEdit": false,
        "max": 10,
        "precision": 1,
        "verbose": 2,
        "enabled": true,
        "tooltip": "Set the number of iterations per beta value. Use higher values for more non-linear optimization problems."
    },
    "max_global_iterations": {
        "min": 1,
        "lineEdit": false,
        "group": "Optimization",
        "label": "Maximum iterations",
        "tooltip": "Number of L2 and IRLS iterations combined",
        "value": 50,
        "enabled": true
    },
    "max_line_search_iterations": {
        "group": "Optimization",
        "label": "Maximum number of line searches",
        "value": 20,
        "min": 1,
        "enabled": true,
        "verbose": 3,
        "tooltip": "Perform an Armijo backtracking linesearch for the provided number of iterations."
    },
    "max_cg_iterations": {
        "min": 0,
        "group": "Optimization",
        "label": "Maximum CG iterations",
        "value": 30,
        "enabled": true,
        "verbose": 2
    },
    "tol_cg": {
        "min": 0,
        "group": "Optimization",
        "label": "Conjugate gradient tolerance",
        "value": 0.0001,
        "enabled": true,
        "verbose": 3
    },
    "f_min_change": {
        "group": "Optimization",
        "label": "Minimum change in objective function",
        "value": 0.01,
        "min": 1e-06,
        "verbose": 3,
        "enabled": true,
        "tooltip": "Minimum decrease in regularization beyond which the IRLS procedure is deemed to have completed."
    },
    "sens_wts_threshold": {
        "group": "Update sensitivity weights directive",
        "tooltip": "Update sensitivity weight threshold",
        "label": "Threshold (%)",
        "value": 0.001,
        "max": 100.0,
        "min": 0.0,
        "precision": 3,
        "enabled": true,
        "verbose": 2
    },
    "every_iteration_bool": {
        "group": "Update sensitivity weights directive",
        "tooltip": "Update weights at every iteration",
        "label": "Every iteration",
        "value": true,
        "verbose": 2,
        "enabled": true
    },
    "parallelized": {
        "group": "Compute",
        "label": "Use parallelization",
        "value": true,
        "visible": false
    },
    "n_cpu": {
        "min": 1,
        "group": "Compute",
        "dependency": "parallelized",
        "dependencyType": "enabled",
        "optional": true,
        "enabled": false,
        "label": "Number of CPUs",
        "value": 1,
        "visible": false
    },
    "store_sensitivities": {
        "choiceList": [
            "disk",
            "ram"
        ],
        "group": "Compute",
        "label": "Storage device",
        "tooltip": "Use disk on a fast local SSD, and RAM elsewhere",
        "value": "ram"
    },
    "max_ram": "",
    "max_chunk_size": {
        "min": 0,
        "group": "Compute",
        "optional": true,
        "enabled": true,
        "label": "Maximum chunk size (Mb)",
        "value": 128,
        "verbose": 3,
        "visible": false,
        "tooltip": "Limit the chunk size used by Dask for distributed computation."
    },
    "chunk_by_rows": {
        "group": "Compute",
        "label": "Chunk by rows",
        "value": true,
        "verbose": 3,
        "visible": false
    },
    "out_group": {
        "label": "SimPEG group",
        "value": "",
        "groupType": "{55ed3daf-c192-4d4b-a439-60fa987fe2b8}",
        "group": "Drag-and-drop options",
        "visible": true,
        "optional": true,
        "enabled": false,
        "tooltip": "Optionally set the SimPEG group to which results will be saved."
    },
    "generate_sweep": {
        "label": "Generate sweep file",
        "group": "Python run preferences",
        "main": true,
        "value": false,
        "tooltip": "Generates a file for sweeping parameters instead of running the application."
    },
    "distributed_workers": ""
}<|MERGE_RESOLUTION|>--- conflicted
+++ resolved
@@ -10,7 +10,116 @@
     "workspace_geoh5": "",
     "inversion_type": "joint surveys",
     "forward_only": false,
-<<<<<<< HEAD
+    "group_a": {
+        "main": true,
+        "group": "Joint",
+        "label": "Group A",
+        "groupType": "{55ed3daf-c192-4d4b-a439-60fa987fe2b8}",
+        "value": ""
+    },
+    "group_a_multiplier": {
+        "min": 0.0,
+        "main": true,
+        "group": "Joint",
+        "label": "Misfit A Scale",
+        "value": 1.0,
+        "tooltip": "Constant multiplier for the data misfit function for Group A."
+    },
+    "group_b": {
+        "main": true,
+        "group": "Joint",
+        "label": "Group B",
+        "groupType": "{55ed3daf-c192-4d4b-a439-60fa987fe2b8}",
+        "value": ""
+    },
+    "group_b_multiplier": {
+        "min": 0.0,
+        "main": true,
+        "group": "Joint",
+        "label": "Misfit B Scale",
+        "value": 1.0,
+        "tooltip": "Constant multiplier for the data misfit function for Group B."
+    },
+    "group_c": {
+        "main": true,
+        "group": "Joint",
+        "label": "Group C",
+        "groupType": "{55ed3daf-c192-4d4b-a439-60fa987fe2b8}",
+        "optional": true,
+        "enabled": false,
+        "value": ""
+    },
+    "group_c_multiplier": {
+        "min": 0.0,
+        "main": true,
+        "group": "Joint",
+        "label": "Misfit C Scale",
+        "value": 1.0,
+        "dependency": "group_c",
+        "dependencyType": "enabled",
+        "tooltip": "Constant multiplier for the data misfit function for Group C."
+    },
+    "mesh": {
+        "group": "Mesh and Models",
+        "main": true,
+        "label": "Mesh",
+        "meshType": "{4ea87376-3ece-438b-bf12-3479733ded46}",
+        "value": "",
+        "enabled": false,
+        "optional": true
+    },
+    "starting_model": {
+        "association": "Cell",
+        "dataType": "Float",
+        "group": "Mesh and Models",
+        "main": true,
+        "isValue": true,
+        "parent": "mesh",
+        "label": "Initial model",
+        "property": "",
+        "optional": true,
+        "enabled": false,
+        "value": 0.0001
+    },
+    "reference_model": {
+        "association": "Cell",
+        "main": true,
+        "dataType": "Float",
+        "group": "Mesh and models",
+        "isValue": true,
+        "parent": "mesh",
+        "label": "Reference",
+        "property": "",
+        "optional": true,
+        "value": 0.0001,
+        "enabled": false
+    },
+    "lower_bound": {
+        "association": "Cell",
+        "main": true,
+        "dataType": "Float",
+        "group": "Mesh and Models",
+        "isValue": true,
+        "parent": "mesh",
+        "label": "Lower bound)",
+        "property": "",
+        "optional": true,
+        "value": -10.0,
+        "enabled": false
+    },
+    "upper_bound": {
+        "association": "Cell",
+        "main": true,
+        "dataType": "Float",
+        "group": "Mesh and Models",
+        "isValue": true,
+        "parent": "mesh",
+        "label": "Upper bound",
+        "property": "",
+        "optional": true,
+        "value": 10.0,
+        "enabled": false
+    },
     "topography_object": {
         "main": true,
         "group": "Topography",
@@ -62,168 +171,6 @@
         "parent": "mesh",
         "value": ""
     },
-=======
->>>>>>> 10187f7f
-    "group_a": {
-        "main": true,
-        "group": "Joint",
-        "label": "Group A",
-        "groupType": "{55ed3daf-c192-4d4b-a439-60fa987fe2b8}",
-        "value": ""
-    },
-    "group_a_multiplier": {
-        "min": 0.0,
-        "main": true,
-        "group": "Joint",
-        "label": "Misfit A Scale",
-        "value": 1.0,
-        "tooltip": "Constant multiplier for the data misfit function for Group A."
-    },
-    "group_b": {
-        "main": true,
-        "group": "Joint",
-        "label": "Group B",
-        "groupType": "{55ed3daf-c192-4d4b-a439-60fa987fe2b8}",
-        "value": ""
-    },
-    "group_b_multiplier": {
-        "min": 0.0,
-        "main": true,
-        "group": "Joint",
-        "label": "Misfit B Scale",
-        "value": 1.0,
-        "tooltip": "Constant multiplier for the data misfit function for Group B."
-    },
-    "group_c": {
-        "main": true,
-        "group": "Joint",
-        "label": "Group C",
-        "groupType": "{55ed3daf-c192-4d4b-a439-60fa987fe2b8}",
-        "optional": true,
-        "enabled": false,
-        "value": ""
-    },
-    "group_c_multiplier": {
-        "min": 0.0,
-        "main": true,
-        "group": "Joint",
-        "label": "Misfit C Scale",
-        "value": 1.0,
-        "dependency": "group_c",
-        "dependencyType": "enabled",
-        "tooltip": "Constant multiplier for the data misfit function for Group C."
-    },
-    "mesh": {
-        "group": "Mesh and Models",
-        "main": true,
-        "label": "Mesh",
-        "meshType": "{4ea87376-3ece-438b-bf12-3479733ded46}",
-        "value": "",
-        "enabled": false,
-        "optional": true
-    },
-    "starting_model": {
-        "association": "Cell",
-        "dataType": "Float",
-        "group": "Mesh and Models",
-        "main": true,
-        "isValue": true,
-        "parent": "mesh",
-        "label": "Initial model",
-        "property": "",
-        "optional": true,
-        "enabled": false,
-        "value": 0.0001
-    },
-    "reference_model": {
-        "association": "Cell",
-        "main": true,
-        "dataType": "Float",
-        "group": "Mesh and models",
-        "isValue": true,
-        "parent": "mesh",
-        "label": "Reference",
-        "property": "",
-        "optional": true,
-        "value": 0.0001,
-        "enabled": false
-    },
-    "lower_bound": {
-        "association": "Cell",
-        "main": true,
-        "dataType": "Float",
-        "group": "Mesh and Models",
-        "isValue": true,
-        "parent": "mesh",
-        "label": "Lower bound)",
-        "property": "",
-        "optional": true,
-        "value": -10.0,
-        "enabled": false
-    },
-    "upper_bound": {
-        "association": "Cell",
-        "main": true,
-        "dataType": "Float",
-        "group": "Mesh and Models",
-        "isValue": true,
-        "parent": "mesh",
-        "label": "Upper bound",
-        "property": "",
-        "optional": true,
-        "value": 10.0,
-        "enabled": false
-    },
-    "topography_object": {
-        "main": true,
-        "group": "Topography",
-        "label": "Topography",
-        "meshType": [
-            "{202c5db1-a56d-4004-9cad-baafd8899406}",
-            "{6a057fdc-b355-11e3-95be-fd84a7ffcb88}",
-            "{f26feba3-aded-494b-b9e9-b2bbcbe298e1}",
-            "{48f5054a-1c5c-4ca4-9048-80f36dc60a06}",
-            "{b020a277-90e2-4cd7-84d6-612ee3f25051}"
-        ],
-        "value": "",
-        "optional": true,
-        "enabled": true
-    },
-    "topography": {
-        "association": [
-            "Vertex",
-            "Cell"
-        ],
-        "dataType": "Float",
-        "group": "Topography",
-        "main": true,
-        "optional": true,
-        "enabled": false,
-        "label": "Elevation channel",
-        "tooltip": "Set elevation from channel",
-        "parent": "topography_object",
-        "dependency": "topography_object",
-        "dependencyType": "enabled",
-        "value": "",
-        "verbose": 2
-    },
-    "active_model": {
-        "association": "Cell",
-        "dataType": [
-            "Referenced",
-            "Boolean",
-            "Integer"
-        ],
-        "group": "Topography",
-        "main": true,
-        "enabled": false,
-        "dependency": "topography_object",
-        "dependencyType": "disabled",
-        "label": "Active model",
-        "tooltip": "Bool model on the input 'mesh' defining air/ground cells",
-        "parent": "mesh",
-        "value": ""
-    },
     "output_tile_files": false,
     "inversion_style": "voxel",
     "alpha_s": {
