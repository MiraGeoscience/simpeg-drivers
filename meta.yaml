--- conflicted
+++ resolved
@@ -1,9 +1,5 @@
 {% set name = "simpeg-drivers" %}
-<<<<<<< HEAD
-{% set version = "0.2.0b3" %}
-=======
 {% set version = "0.3.0a1" %}
->>>>>>> 678e11eb
 
 package:
   name: {{ name|lower }}
