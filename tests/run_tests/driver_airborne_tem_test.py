# '''''''''''''''''''''''''''''''''''''''''''''''''''''''''''''''''''''''''''''''''''
#  Copyright (c) 2025 Mira Geoscience Ltd.                                          '
#                                                                                   '
#  This file is part of simpeg-drivers package.                                     '
#                                                                                   '
#  simpeg-drivers is distributed under the terms and conditions of the MIT License  '
#  (see LICENSE file at the root of this source code package).                      '
#                                                                                   '
# '''''''''''''''''''''''''''''''''''''''''''''''''''''''''''''''''''''''''''''''''''

from __future__ import annotations

from pathlib import Path

import numpy as np
from geoh5py.groups import SimPEGGroup
from geoh5py.workspace import Workspace
from pymatsolver.direct import Mumps
from pytest import raises

from simpeg_drivers.electromagnetics.time_domain import (
    TDEMForwardOptions,
    TDEMInversionOptions,
)
from simpeg_drivers.electromagnetics.time_domain.driver import (
    TDEMForwardDriver,
    TDEMInversionDriver,
)
from simpeg_drivers.params import ActiveCellsOptions
from simpeg_drivers.utils.testing import check_target, setup_inversion_workspace
from simpeg_drivers.utils.utils import get_inversion_output


# To test the full run and validate the inversion.
# Move this file out of the test directory and run.

target_run = {"data_norm": 2.173308e-10, "phi_d": 17820, "phi_m": 968}


def test_bad_waveform(tmp_path: Path):
    n_grid_points = 3
    refinement = (2,)
    geoh5, _, model, survey, topography = setup_inversion_workspace(
        tmp_path,
        background=0.001,
        anomaly=1.0,
        n_electrodes=n_grid_points,
        n_lines=n_grid_points,
        refinement=refinement,
        inversion_type="airborne_tem",
        drape_height=10.0,
        padding_distance=400.0,
        flatten=False,
    )
    params = TDEMForwardOptions(
        geoh5=geoh5,
        mesh=model.parent,
        active_cells=ActiveCellsOptions(topography_object=topography),
        z_from_topo=False,
        data_object=survey,
        starting_model=model,
        x_channel_bool=True,
        y_channel_bool=True,
        z_channel_bool=True,
    )

    fwr_driver = TDEMForwardDriver(params)

    survey.channels[-1] = 1000.0

    with raises(ValueError, match="The latest time"):
        _ = fwr_driver.inversion_data.survey


def test_airborne_tem_fwr_run(
    tmp_path: Path,
    n_grid_points=3,
    refinement=(2,),
    cell_size=(20.0, 20.0, 20.0),
):
    # Run the forward
    geoh5, _, model, survey, topography = setup_inversion_workspace(
        tmp_path,
        background=0.001,
        anomaly=1.0,
        n_electrodes=n_grid_points,
        n_lines=n_grid_points,
        cell_size=cell_size,
        refinement=refinement,
        inversion_type="airborne_tem",
        drape_height=10.0,
        padding_distance=400.0,
        flatten=False,
    )
    params = TDEMForwardOptions(
        geoh5=geoh5,
        mesh=model.parent,
        active_cells=ActiveCellsOptions(topography_object=topography),
        z_from_topo=False,
        data_object=survey,
        starting_model=model,
        x_channel_bool=True,
        y_channel_bool=True,
        z_channel_bool=True,
    )
<<<<<<< HEAD
    params.workpath = tmp_path
    fwr_driver = TimeDomainElectromagneticsDriver(params)

    fwr_driver.data_misfit.objfcts[0].simulation.solver = Mumps
=======

    fwr_driver = TDEMForwardDriver(params)
>>>>>>> de4442fd
    fwr_driver.run()


def test_airborne_tem_run(tmp_path: Path, max_iterations=1, pytest=True):
    workpath = tmp_path / "inversion_test.ui.geoh5"
    if pytest:
        workpath = (
            tmp_path.parent / "test_airborne_tem_fwr_run0" / "inversion_test.ui.geoh5"
        )

    with Workspace(workpath) as geoh5:
        survey = next(
            child
            for child in geoh5.get_entity("Airborne_rx")
            if not isinstance(child.parent, SimPEGGroup)
        )
        mesh = geoh5.get_entity("mesh")[0]
        topography = geoh5.get_entity("topography")[0]

        data = {}
        uncertainties = {}
        components = {
            "z": "dBzdt",
        }

        for comp, cname in components.items():
            data[cname] = []
            uncertainties[f"{cname} uncertainties"] = []
            for ii, _ in enumerate(survey.channels):
                data_entity = geoh5.get_entity(f"Iteration_0_{comp}_[{ii}]")[0].copy(
                    parent=survey
                )
                data[cname].append(data_entity)

                uncert = survey.add_data(
                    {
                        f"uncertainty_{comp}_[{ii}]": {
                            "values": np.ones_like(data_entity.values)
                            * (np.median(np.abs(data_entity.values)))
                        }
                    }
                )
                uncertainties[f"{cname} uncertainties"].append(uncert)

        survey.add_components_data(data)
        survey.add_components_data(uncertainties)

        data_kwargs = {}
        for comp in components:
            data_kwargs[f"{comp}_channel"] = survey.find_or_create_property_group(
                name=f"dB{comp}dt"
            )
            data_kwargs[f"{comp}_uncertainty"] = survey.find_or_create_property_group(
                name=f"dB{comp}dt uncertainties"
            )

        orig_dBzdt = geoh5.get_entity("Iteration_0_z_[0]")[0].values

        # Run the inverse
        params = TDEMInversionOptions(
            geoh5=geoh5,
            mesh=mesh,
            active_cells=ActiveCellsOptions(topography_object=topography),
            data_object=survey,
            starting_model=1e-3,
            reference_model=1e-3,
            chi_factor=1.0,
            s_norm=2.0,
            x_norm=2.0,
            y_norm=2.0,
            z_norm=2.0,
            alpha_s=1e-4,
            gradient_type="total",
            z_from_topo=False,
            lower_bound=2e-6,
            upper_bound=1e2,
            max_global_iterations=max_iterations,
            initial_beta_ratio=1e2,
            coolingRate=4,
            max_cg_iterations=200,
            prctile=5,
            sens_wts_threshold=1.0,
            store_sensitivities="ram",
            **data_kwargs,
        )
        params.write_ui_json(path=tmp_path / "Inv_run.ui.json")

<<<<<<< HEAD
    driver = TimeDomainElectromagneticsDriver(params)
    driver.data_misfit.objfcts[0].simulation.solver = Mumps
    driver.run()
=======
    driver = TDEMInversionDriver.start(str(tmp_path / "Inv_run.ui.json"))
>>>>>>> de4442fd

    with geoh5.open() as run_ws:
        output = get_inversion_output(
            driver.params.geoh5.h5file, driver.params.out_group.uid
        )
        output["data"] = orig_dBzdt
        if pytest:
            check_target(output, target_run, tolerance=0.1)
            nan_ind = np.isnan(run_ws.get_entity("Iteration_0_model")[0].values)
            inactive_ind = run_ws.get_entity("active_cells")[0].values == 0
            assert np.all(nan_ind == inactive_ind)


if __name__ == "__main__":
    # Full run
    test_airborne_tem_fwr_run(
        Path("./"), n_grid_points=5, cell_size=(5.0, 5.0, 5.0), refinement=(0, 0, 4)
    )
    test_airborne_tem_run(
        Path("./"),
        max_iterations=15,
        pytest=False,
    )<|MERGE_RESOLUTION|>--- conflicted
+++ resolved
@@ -103,15 +103,10 @@
         y_channel_bool=True,
         z_channel_bool=True,
     )
-<<<<<<< HEAD
-    params.workpath = tmp_path
-    fwr_driver = TimeDomainElectromagneticsDriver(params)
+
+    fwr_driver = TDEMForwardDriver(params)
 
     fwr_driver.data_misfit.objfcts[0].simulation.solver = Mumps
-=======
-
-    fwr_driver = TDEMForwardDriver(params)
->>>>>>> de4442fd
     fwr_driver.run()
 
 
@@ -199,13 +194,9 @@
         )
         params.write_ui_json(path=tmp_path / "Inv_run.ui.json")
 
-<<<<<<< HEAD
-    driver = TimeDomainElectromagneticsDriver(params)
+    driver = TDEMInversionDriver.start(str(tmp_path / "Inv_run.ui.json"))
     driver.data_misfit.objfcts[0].simulation.solver = Mumps
     driver.run()
-=======
-    driver = TDEMInversionDriver.start(str(tmp_path / "Inv_run.ui.json"))
->>>>>>> de4442fd
 
     with geoh5.open() as run_ws:
         output = get_inversion_output(
