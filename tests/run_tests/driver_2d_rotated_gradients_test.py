--- conflicted
+++ resolved
@@ -115,13 +115,8 @@
         )
 
     with Workspace(workpath) as geoh5:
-<<<<<<< HEAD
         potential = geoh5.get_entity("Iteration_0_potential")[0]
-        topography = geoh5.get_entity("topography")[0]
-=======
-        potential = geoh5.get_entity("Iteration_0_dc")[0]
         components = SyntheticsComponents(geoh5)
->>>>>>> 86209cb1
 
         orig_potential = potential.values.copy()
         mesh = geoh5.get_entity("Models")[0]
