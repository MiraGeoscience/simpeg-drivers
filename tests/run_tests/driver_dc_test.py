# '''''''''''''''''''''''''''''''''''''''''''''''''''''''''''''''''''''''''''''''''''
#  Copyright (c) 2025 Mira Geoscience Ltd.                                          '
#                                                                                   '
#  This file is part of simpeg-drivers package.                                     '
#                                                                                   '
#  simpeg-drivers is distributed under the terms and conditions of the MIT License  '
#  (see LICENSE file at the root of this source code package).                      '
#                                                                                   '
# '''''''''''''''''''''''''''''''''''''''''''''''''''''''''''''''''''''''''''''''''''

from __future__ import annotations

from pathlib import Path

import numpy as np
from geoh5py.workspace import Workspace

from simpeg_drivers.electricals.direct_current.three_dimensions.driver import (
    DC3DForwardDriver,
    DC3DInversionDriver,
)
from simpeg_drivers.electricals.direct_current.three_dimensions.options import (
    DC3DForwardOptions,
    DC3DInversionOptions,
)
from simpeg_drivers.utils.synthetics.driver import (
    SyntheticsComponents,
)
from simpeg_drivers.utils.synthetics.options import (
    MeshOptions,
    ModelOptions,
    SurveyOptions,
    SyntheticsComponentsOptions,
)
from tests.utils.targets import (
    check_target,
    get_inversion_output,
)


# To test the full run and validate the inversion.
# Move this file out of the test directory and run.

target_run = {"data_norm": 0.1503264550032795, "phi_d": 43.9, "phi_m": 935}


def test_dc_3d_fwr_run(
    tmp_path: Path,
    n_electrodes=4,
    n_lines=3,
    refinement=(4, 6),
):
    # Run the forward
    opts = SyntheticsComponentsOptions(
        method="direct current 3d",
        survey=SurveyOptions(n_stations=n_electrodes, n_lines=n_lines),
        mesh=MeshOptions(refinement=refinement),
        model=ModelOptions(background=0.01, anomaly=10.0),
    )
    with Workspace.create(tmp_path / "inversion_test.ui.geoh5") as geoh5:
        components = SyntheticsComponents(geoh5, options=opts)

        # Randomly flip order of receivers
        old = np.random.randint(0, components.survey.cells.shape[0], n_electrodes)
        indices = np.ones(components.survey.cells.shape[0], dtype=bool)
        indices[old] = False

        tx_id = np.r_[
            components.survey.ab_cell_id.values[indices],
            components.survey.ab_cell_id.values[~indices],
        ]
        cells = np.vstack(
            [components.survey.cells[indices, :], components.survey.cells[~indices, :]]
        )

        components.survey.ab_cell_id = tx_id
        components.survey.cells = cells

        params = DC3DForwardOptions.build(
            geoh5=geoh5,
            mesh=components.mesh,
            topography_object=components.topography,
            data_object=components.survey,
            starting_model=components.model,
        )
    fwr_driver = DC3DForwardDriver(params)
    fwr_driver.run()


def test_dc_3d_run(
    tmp_path: Path,
    max_iterations=1,
    pytest=True,
    n_lines=3,
):
    workpath = tmp_path / "inversion_test.ui.geoh5"
    if pytest:
        workpath = tmp_path.parent / "test_dc_3d_fwr_run0" / "inversion_test.ui.geoh5"

    with Workspace(workpath) as geoh5:
<<<<<<< HEAD
        potential = geoh5.get_entity("Iteration_0_potential")[0]
        mesh = geoh5.get_entity("mesh")[0]
        topography = geoh5.get_entity("topography")[0]
=======
        components = SyntheticsComponents(geoh5)
        potential = geoh5.get_entity("Iteration_0_dc")[0]
>>>>>>> 86209cb1

        # Run the inverse
        params = DC3DInversionOptions.build(
            geoh5=geoh5,
            mesh=components.mesh,
            topography_object=components.topography,
            data_object=potential.parent,
            starting_model=1e-2,
            reference_model=1e-2,
            s_norm=0.0,
            x_norm=1.0,
            y_norm=1.0,
            z_norm=1.0,
            potential_channel=potential,
            potential_uncertainty=1e-3,
            max_global_iterations=max_iterations,
            initial_beta=None,
            initial_beta_ratio=10.0,
            percentile=100,
            upper_bound=10,
            tile_spatial=n_lines,
            auto_scale_misfits=False,
            save_sensitivities=True,
            cooling_rate=1,
            chi_factor=0.5,
        )
        params.write_ui_json(path=tmp_path / "Inv_run.ui.json")

    driver = DC3DInversionDriver.start(str(tmp_path / "Inv_run.ui.json"))
    # Should not be auto-scaling
    np.testing.assert_allclose(driver.data_misfit.multipliers, [1, 1, 1])
    output = get_inversion_output(
        driver.params.geoh5.h5file, driver.params.out_group.uid
    )
    if geoh5.open():
        output["data"] = potential.values
    if pytest:
        check_target(output, target_run)

    with Workspace(workpath) as geoh5:
        assert geoh5.get_entity("Iteration_1_sensitivities")[0] is not None


def test_dc_single_line_fwr_run(
    tmp_path: Path,
    n_electrodes=4,
    n_lines=1,
    refinement=(4, 6),
):
    # Run the forward
    opts = SyntheticsComponentsOptions(
        method="direct current 3d",
        survey=SurveyOptions(n_stations=n_electrodes, n_lines=n_lines),
        mesh=MeshOptions(refinement=refinement),
        model=ModelOptions(background=0.01, anomaly=10.0),
    )
    with Workspace.create(tmp_path / "inversion_test.ui.geoh5") as geoh5:
        components = SyntheticsComponents(geoh5, options=opts)
        params = DC3DForwardOptions.build(
            geoh5=geoh5,
            mesh=components.mesh,
            topography_object=components.topography,
            data_object=components.survey,
            starting_model=components.model,
        )

    fwr_driver = DC3DForwardDriver(params)
    assert np.all(fwr_driver.window.window["size"] > 0)


if __name__ == "__main__":
    # Full run

    test_dc_3d_fwr_run(
        Path("./"),
        n_electrodes=20,
        n_lines=5,
        refinement=(4, 8),
    )

    test_dc_3d_run(
        Path("./"),
        n_lines=5,
        max_iterations=15,
        pytest=False,
    )<|MERGE_RESOLUTION|>--- conflicted
+++ resolved
@@ -98,14 +98,8 @@
         workpath = tmp_path.parent / "test_dc_3d_fwr_run0" / "inversion_test.ui.geoh5"
 
     with Workspace(workpath) as geoh5:
-<<<<<<< HEAD
+        components = SyntheticsComponents(geoh5)
         potential = geoh5.get_entity("Iteration_0_potential")[0]
-        mesh = geoh5.get_entity("mesh")[0]
-        topography = geoh5.get_entity("topography")[0]
-=======
-        components = SyntheticsComponents(geoh5)
-        potential = geoh5.get_entity("Iteration_0_dc")[0]
->>>>>>> 86209cb1
 
         # Run the inverse
         params = DC3DInversionOptions.build(
