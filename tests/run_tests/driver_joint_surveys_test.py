# ''''''''''''''''''''''''''''''''''''''''''''''''''''''''''''''''''''''''''''''
#  Copyright (c) 2023-2024 Mira Geoscience Ltd.
#  All rights reserved.
#
#  This file is part of simpeg-drivers.
#
#  The software and information contained herein are proprietary to, and
#  comprise valuable trade secrets of, Mira Geoscience, which
#  intend to preserve as trade secrets such software and information.
#  This software is furnished pursuant to a written license agreement and
#  may be used, copied, transmitted, and stored only in accordance with
#  the terms of such license and with the inclusion of the above copyright
#  notice.  This software and information or any other copies thereof may
#  not be provided or otherwise made available to any other person.
#
# ''''''''''''''''''''''''''''''''''''''''''''''''''''''''''''''''''''''''''''''

from pathlib import Path

import numpy as np
from geoh5py.objects import Octree
from geoh5py.workspace import Workspace

from simpeg_drivers.joint.joint_surveys import JointSurveysParams
from simpeg_drivers.joint.joint_surveys.driver import JointSurveyDriver
from simpeg_drivers.potential_fields import GravityParams
from simpeg_drivers.potential_fields.gravity.driver import GravityDriver
from simpeg_drivers.utils.testing import check_target, setup_inversion_workspace
from simpeg_drivers.utils.utils import get_inversion_output

# To test the full run and validate the inversion.
# Move this file out of the test directory and run.

target_run = {"data_norm": 0.2997791602206556, "phi_d": 705.3, "phi_m": 74.54}


def test_joint_surveys_fwr_run(
    tmp_path,
    n_grid_points=6,
    refinement=(2,),
):
    # Create local problem A
    geoh5, _, model, survey, topography = setup_inversion_workspace(
        tmp_path,
        background=0.0,
        anomaly=0.75,
        refinement=refinement,
        n_electrodes=n_grid_points,
        n_lines=n_grid_points,
    )
    params = GravityParams(
        forward_only=True,
        geoh5=geoh5,
        mesh=model.parent.uid,
        topography_object=topography.uid,
        resolution=0.0,
        z_from_topo=False,
        data_object=survey.uid,
        starting_model=model.uid,
    )
    fwr_driver_a = GravityDriver(params)
    fwr_driver_a.out_group.name = "Gravity Forward [0]"

    # Create local problem B
    _, _, model, survey, _ = setup_inversion_workspace(
        tmp_path,
        background=0.0,
        anomaly=0.75,
        refinement=[0, 2],
        n_electrodes=int(n_grid_points / 2),
        n_lines=int(n_grid_points / 2),
        flatten=False,
        geoh5=geoh5,
        drape_height=10.0,
    )
    params = GravityParams(
        forward_only=True,
        geoh5=geoh5,
        mesh=model.parent.uid,
        topography_object=topography.uid,
        resolution=0.0,
        z_from_topo=False,
        data_object=survey.uid,
        starting_model=model.uid,
    )
    fwr_driver_b = GravityDriver(params)
    fwr_driver_b.out_group.name = "Gravity Forward [1]"

    # Force co-location of meshes
    fwr_driver_b.inversion_mesh.entity.origin = (
        fwr_driver_a.inversion_mesh.entity.origin
    )
    fwr_driver_b.workspace.update_attribute(
        fwr_driver_b.inversion_mesh.entity, "attributes"
    )
    fwr_driver_b.inversion_mesh._mesh = None  # pylint: disable=protected-access
    fwr_driver_a.run()
    fwr_driver_b.run()
    geoh5.close()


def test_joint_surveys_inv_run(
    tmp_path,
    max_iterations=1,
    unittest=True,
):
    workpath = tmp_path / "inversion_test.ui.geoh5"
    if unittest:
        workpath = (
            tmp_path.parent / "test_joint_surveys_fwr_run0" / "inversion_test.ui.geoh5"
        )

    with Workspace(workpath) as geoh5:
        topography = geoh5.get_entity("topography")[0]
        drivers = []
        orig_data = []
        mesh = None
        for ind in range(2):
            group = geoh5.get_entity(f"Gravity Forward [{ind}]")[0]
            survey = geoh5.get_entity(group.options["data_object"]["value"])[0]
            mesh = None
            for child in group.children:
                if isinstance(child, Octree):
                    mesh = child
                else:
                    survey = child

<<<<<<< HEAD
            if mesh is None:
                raise ValueError("No mesh found in the group.")
=======
            assert mesh is not None, "Mesh not found in group."
>>>>>>> 92619edc

            gz = survey.get_data("Iteration_0_gz")[0]
            orig_data.append(gz.values)
            params = GravityParams(
                geoh5=geoh5,
                mesh=mesh.uid,
                topography_object=topography.uid,
                data_object=survey.uid,
                gz_channel=gz.uid,
                gz_uncertainty=np.var(gz.values) * 2.0,
                starting_model=0.0,
            )
            drivers.append(GravityDriver(params))

        # Run the inverse
        joint_params = JointSurveysParams(
            geoh5=geoh5,
            topography_object=topography.uid,
            mesh=drivers[0].params.mesh,
            group_a=drivers[0].params.out_group,
            group_b=drivers[1].params.out_group,
            starting_model=1e-4,
            reference_model=0.0,
            s_norm=0.0,
            x_norm=0.0,
            y_norm=0.0,
            z_norm=0.0,
            gradient_type="components",
            lower_bound=0.0,
            max_global_iterations=max_iterations,
            initial_beta_ratio=1e-2,
            prctile=100,
            store_sensitivities="ram",
        )

    driver = JointSurveyDriver(joint_params)
    driver.run()

    with Workspace(driver.params.geoh5.h5file):
        output = get_inversion_output(
            driver.params.geoh5.h5file, driver.params.out_group.uid
        )
        output["data"] = np.hstack(orig_data)

        if unittest:
            check_target(output, target_run)


if __name__ == "__main__":
    # Full run
    test_joint_surveys_fwr_run(
        Path("./"),
        n_grid_points=20,
        refinement=(4, 8),
    )
    test_joint_surveys_inv_run(
        Path("./"),
        max_iterations=20,
        unittest=False,
    )<|MERGE_RESOLUTION|>--- conflicted
+++ resolved
@@ -125,12 +125,8 @@
                 else:
                     survey = child
 
-<<<<<<< HEAD
             if mesh is None:
                 raise ValueError("No mesh found in the group.")
-=======
-            assert mesh is not None, "Mesh not found in group."
->>>>>>> 92619edc
 
             gz = survey.get_data("Iteration_0_gz")[0]
             orig_data.append(gz.values)
