--- conflicted
+++ resolved
@@ -40,11 +40,7 @@
 # To test the full run and validate the inversion.
 # Move this file out of the test directory and run.
 
-<<<<<<< HEAD
-target_run = {"data_norm": 53.29600188902931, "phi_d": 950.5, "phi_m": 0.2365}
-=======
 target_run = {"data_norm": 53.296011, "phi_d": 950.5, "phi_m": 0.2365}
->>>>>>> 9f838983
 
 
 def test_joint_cross_gradient_fwr_run(
