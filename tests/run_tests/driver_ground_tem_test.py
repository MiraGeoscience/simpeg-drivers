--- conflicted
+++ resolved
@@ -58,39 +58,6 @@
     **_,
 ):
     # Run the forward
-<<<<<<< HEAD
-    plate_model = PlateModel(
-        strike_length=40.0,
-        dip_length=40.0,
-        width=40.0,
-        origin=(0.0, 0.0, -50.0),
-    )
-    geoh5, _, model, survey, topography = setup_inversion_workspace(
-        tmp_path,
-        plate_model=plate_model,
-        background=0.001,
-        anomaly=1.0,
-        n_electrodes=n_grid_points,
-        n_lines=n_grid_points,
-        refinement=refinement,
-        inversion_type="ground tdem",
-        drape_height=5.0,
-        padding_distance=1000.0,
-        flatten=True,
-    )
-
-    params = TDEMForwardOptions.build(
-        geoh5=geoh5,
-        mesh=model.parent,
-        topography_object=topography,
-        data_object=survey,
-        starting_model=model,
-        x_channel_bool=True,
-        y_channel_bool=True,
-        z_channel_bool=True,
-        tile_spatial=4,
-        solver_type="Mumps",
-=======
     opts = SyntheticsComponentsOptions(
         method="ground tdem",
         survey=SurveyOptions(
@@ -110,7 +77,6 @@
                 origin=(0.0, 0.0, -50.0),
             ),
         ),
->>>>>>> 86209cb1
     )
     with Workspace.create(tmp_path / "inversion_test.ui.geoh5") as geoh5:
         components = SyntheticsComponents(geoh5, options=opts)
