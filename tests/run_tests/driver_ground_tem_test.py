--- conflicted
+++ resolved
@@ -220,13 +220,9 @@
         )
         params.write_ui_json(path=tmp_path / "Inv_run.ui.json")
 
-<<<<<<< HEAD
-    driver = TimeDomainElectromagneticsDriver(params)
+    driver = TDEMInversionDriver.start(str(tmp_path / "Inv_run.ui.json"))
     driver.data_misfit.objfcts[0].simulation.solver = Mumps
     driver.run()
-=======
-    driver = TDEMInversionDriver.start(str(tmp_path / "Inv_run.ui.json"))
->>>>>>> de4442fd
 
     with geoh5.open() as run_ws:
         output = get_inversion_output(
