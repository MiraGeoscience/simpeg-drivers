# '''''''''''''''''''''''''''''''''''''''''''''''''''''''''''''''''''''''''''''''''''
#  Copyright (c) 2025 Mira Geoscience Ltd.                                          '
#                                                                                   '
#  This file is part of simpeg-drivers package.                                     '
#                                                                                   '
#  simpeg-drivers is distributed under the terms and conditions of the MIT License  '
#  (see LICENSE file at the root of this source code package).                      '
#                                                                                   '
# '''''''''''''''''''''''''''''''''''''''''''''''''''''''''''''''''''''''''''''''''''

import json
import logging
from pathlib import Path
from typing import ClassVar

import numpy as np
from geoh5py import Workspace
from geoh5py.ui_json.annotations import Deprecated
from pydantic import AliasChoices, Field

from simpeg_drivers.params import ActiveCellsOptions
from simpeg_drivers.potential_fields.gravity.params import GravityInversionOptions
from simpeg_drivers.potential_fields.gravity.uijson import GravityInversionUIJson
from simpeg_drivers.uijson import SimPEGDriversUIJson
from simpeg_drivers.utils.testing import setup_inversion_workspace


logger = logging.getLogger(__name__)


def test_version_warning(tmp_path, caplog):
    workspace = Workspace(tmp_path / "test.geoh5")

    with caplog.at_level(logging.WARNING):
        _ = SimPEGDriversUIJson(
            version="0.2.0",
            title="My app",
            icon="",
            documentation="",
            geoh5=str(workspace.h5file),
            run_command="myapp.driver",
            monitoring_directory="",
            conda_environment="my-app",
            workspace_geoh5="",
        )


def test_write_default(tmp_path):
    default_path = tmp_path / "default.ui.json"
    data = {
        "version": "0.1.0",
        "title": "My app",
        "geoh5": "",
        "run_command": "myapp.driver",
        "monitoring_directory": "",
        "conda_environment": "my-app",
        "workspace_geoh5": "",
    }
    with open(default_path, "w", encoding="utf-8") as f:
        json.dump(data, f, ensure_ascii=False, indent=4)

    class MyUIJson(SimPEGDriversUIJson):
        default_ui_json: ClassVar[Path] = default_path
        version: str = "0.2.0"

    MyUIJson.write_default()

    with open(default_path, encoding="utf-8") as f:
        data = json.load(f)

    assert data["version"] == "0.3.0-alpha.1"


def test_deprecations(tmp_path, caplog):
    workspace = Workspace(tmp_path / "test.geoh5")

    class MyUIJson(SimPEGDriversUIJson):
        my_param: Deprecated

    with caplog.at_level(logging.WARNING):
        _ = MyUIJson(
            version="0.3.0-alpha.1",
            title="My app",
            icon="",
            documentation="",
            geoh5=str(workspace.h5file),
            run_command="myapp.driver",
            monitoring_directory="",
            conda_environment="my-app",
            workspace_geoh5="",
            my_param="whoopsie",
        )
    assert "Skipping deprecated field: my_param." in caplog.text


<<<<<<< HEAD
def test_pydantic_deprecation(tmp_path):
    workspace = Workspace(tmp_path / "test.geoh5")

    class MyUIJson(SimPEGDriversUIJson):
        my_param: str = Field(deprecated="Use my_param2 instead.", exclude=True)

    uijson = MyUIJson(
        version="0.3.0-alpha.1",
        title="My app",
        icon="",
        documentation="",
        geoh5=str(workspace.h5file),
        run_command="myapp.driver",
        monitoring_directory="",
        conda_environment="my-app",
        workspace_geoh5="",
        my_param="whoopsie",
    )
    assert "my_param" not in uijson.model_dump()


=======
>>>>>>> b4769eb1
def test_alias(tmp_path):
    workspace = Workspace(tmp_path / "test.geoh5")

    class MyUIJson(SimPEGDriversUIJson):
        my_param: str = Field(validation_alias=AliasChoices("my_param", "myParam"))

    uijson = MyUIJson(
        version="0.3.0-alpha.1",
        title="My app",
        icon="",
        documentation="",
        geoh5=str(workspace.h5file),
        run_command="myapp.driver",
        monitoring_directory="",
        conda_environment="my-app",
        workspace_geoh5="",
        myParam="hello",
    )
    assert uijson.my_param == "hello"
    assert "myParam" not in uijson.model_fields_set
    assert "my_param" in uijson.model_dump()
    assert "myParam" not in uijson.model_dump()


def test_gravity_uijson(tmp_path):
    import warnings

    warnings.filterwarnings("error")
    geoh5, _, starting_model, survey, topography = setup_inversion_workspace(
        tmp_path, background=0.0, anomaly=0.75, inversion_type="gravity"
    )
    with geoh5.open():
        gz_channel = survey.add_data({"gz": {"values": np.ones(survey.n_vertices)}})
        gz_uncerts = survey.add_data({"gz_unc": {"values": np.ones(survey.n_vertices)}})

    opts = GravityInversionOptions(
        geoh5=geoh5,
        data_object=survey,
        gz_channel=gz_channel,
        gz_uncertainty=gz_uncerts,
        mesh=starting_model.parent,
        starting_model=starting_model,
        active_cells=ActiveCellsOptions(
            topography_object=topography,
        ),
    )
    params_uijson_path = tmp_path / "from_params.ui.json"
    opts.write_ui_json(params_uijson_path)

    uijson = GravityInversionUIJson.read(params_uijson_path)
    uijson_path = tmp_path / "from_uijson.ui.json"
    uijson.write(uijson_path)
    with open(params_uijson_path, encoding="utf-8") as f:
        params_data = json.load(f)
    with open(uijson_path, encoding="utf-8") as f:
        uijson_data = json.load(f)

    params_data_nobraces = {}
    for param, data in params_data.items():
        if isinstance(data, dict):
            field_data_nobraces = {}
            for field, value in data.items():
                if isinstance(value, str):
                    value = value.removeprefix("{").removesuffix("}")
                if isinstance(value, list):
                    value = [v.removeprefix("{").removesuffix("}") for v in value]
                field_data_nobraces[field] = value
        else:
            field_data_nobraces = data
        params_data_nobraces[param] = field_data_nobraces

<<<<<<< HEAD
    for k, v in uijson_data.items():
        assert v == params_data_nobraces[k]
=======
    assert uijson_data == params_data_nobraces
>>>>>>> b4769eb1
<|MERGE_RESOLUTION|>--- conflicted
+++ resolved
@@ -93,7 +93,6 @@
     assert "Skipping deprecated field: my_param." in caplog.text
 
 
-<<<<<<< HEAD
 def test_pydantic_deprecation(tmp_path):
     workspace = Workspace(tmp_path / "test.geoh5")
 
@@ -115,8 +114,6 @@
     assert "my_param" not in uijson.model_dump()
 
 
-=======
->>>>>>> b4769eb1
 def test_alias(tmp_path):
     workspace = Workspace(tmp_path / "test.geoh5")
 
@@ -188,9 +185,4 @@
             field_data_nobraces = data
         params_data_nobraces[param] = field_data_nobraces
 
-<<<<<<< HEAD
-    for k, v in uijson_data.items():
-        assert v == params_data_nobraces[k]
-=======
-    assert uijson_data == params_data_nobraces
->>>>>>> b4769eb1
+    assert uijson_data == params_data_nobraces