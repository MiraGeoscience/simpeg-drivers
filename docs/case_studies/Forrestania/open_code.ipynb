--- conflicted
+++ resolved
@@ -14,11 +14,7 @@
     "---\n",
     "```\n",
     "\n",
-<<<<<<< HEAD
-    "This section demonstrates the processing and inversion of the Forrestania datasets using purely open-source packages. For an equivalent and streamlined version, see the parent [Forrestania](forrestania-main) case study.\n",
-=======
     "This section demonstrates the processing and inversion of the Forrestania datasets using purely open-source packages. For an equivalent and streamlined version, see the parent [Forrestania](#Forrestania) case study.\n",
->>>>>>> 50de3d29
     "\n",
     "- [Gravity inversion](gravity-code)\n",
     "- [Magnetics inversion](magnetics-code)\n",
