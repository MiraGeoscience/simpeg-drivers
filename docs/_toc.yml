# Table of contents
# Learn more at https://jupyterbook.org/customize/toc.html

format: jb-book
root: intro
chapters:
- file: fundamentals/index
  sections:
<<<<<<< HEAD
  - file: fundamentals/background
  - file: fundamentals/data_misfit
  - file: fundamentals/regularization/regularization
    sections:
    - file: fundamentals/regularization/sparse
    - file: fundamentals/regularization/rotated_gradients
  - file: fundamentals/mesh_design
  - file: fundamentals/joint_inversion
  - file: fundamentals/depth_of_investigation
  - file: fundamentals/optimization
=======
  - file: inversion/fundamentals
  - file: inversion/data_misfit
  - file: inversion/regularization
  - file: inversion/mesh_design
  - file: inversion/joint_inversion
  - file: inversion/depth_of_investigation
  - file: inversion/optimization
>>>>>>> 0ac87ae6
- file: tutorials/introduction
  sections:
  - file: tutorials/background
  - file: tutorials/magnetic
  - file: tutorials/gravity
  - file: tutorials/dc_resistivity
  - file: tutorials/tipper
  - file: tutorials/airborne_tem
  - file: tutorials/joint_inversion
<<<<<<< HEAD
#- file: case_studies/index
#  sections:
#  - file: case_studies/Forrestania/forrestania
#    sections:
#    - file: case_studies/Forrestania/open_code
#      sections:
#        - file: case_studies/Forrestania/python_code/gravity
#        - file: case_studies/Forrestania/python_code/magnetics
#        - file: case_studies/Forrestania/python_code/joint_grav_mag
=======
- file: case_studies/index
  sections:
  - file: case_studies/Forrestania/forrestania
    sections:
    - file: case_studies/Forrestania/open_code
      sections:
        - file: case_studies/Forrestania/python_code/unconstrained_gravity_inv_training
        - file: case_studies/Forrestania/python_code/unconstrained_magnetics_inv_training
        - file: case_studies/Forrestania/python_code/joint_grav_mag
>>>>>>> 0ac87ae6
- file: THIRD_PARTY_SOFTWARE<|MERGE_RESOLUTION|>--- conflicted
+++ resolved
@@ -6,7 +6,6 @@
 chapters:
 - file: fundamentals/index
   sections:
-<<<<<<< HEAD
   - file: fundamentals/background
   - file: fundamentals/data_misfit
   - file: fundamentals/regularization/regularization
@@ -17,15 +16,6 @@
   - file: fundamentals/joint_inversion
   - file: fundamentals/depth_of_investigation
   - file: fundamentals/optimization
-=======
-  - file: inversion/fundamentals
-  - file: inversion/data_misfit
-  - file: inversion/regularization
-  - file: inversion/mesh_design
-  - file: inversion/joint_inversion
-  - file: inversion/depth_of_investigation
-  - file: inversion/optimization
->>>>>>> 0ac87ae6
 - file: tutorials/introduction
   sections:
   - file: tutorials/background
@@ -35,17 +25,6 @@
   - file: tutorials/tipper
   - file: tutorials/airborne_tem
   - file: tutorials/joint_inversion
-<<<<<<< HEAD
-#- file: case_studies/index
-#  sections:
-#  - file: case_studies/Forrestania/forrestania
-#    sections:
-#    - file: case_studies/Forrestania/open_code
-#      sections:
-#        - file: case_studies/Forrestania/python_code/gravity
-#        - file: case_studies/Forrestania/python_code/magnetics
-#        - file: case_studies/Forrestania/python_code/joint_grav_mag
-=======
 - file: case_studies/index
   sections:
   - file: case_studies/Forrestania/forrestania
@@ -55,5 +34,4 @@
         - file: case_studies/Forrestania/python_code/unconstrained_gravity_inv_training
         - file: case_studies/Forrestania/python_code/unconstrained_magnetics_inv_training
         - file: case_studies/Forrestania/python_code/joint_grav_mag
->>>>>>> 0ac87ae6
 - file: THIRD_PARTY_SOFTWARE