--- conflicted
+++ resolved
@@ -2,11 +2,7 @@
 
 context:
   name: "simpeg-drivers"
-<<<<<<< HEAD
   version: "0.4.0a1"
-=======
-  version: "0.3.0a7"
->>>>>>> c1d75e10
   python_min: "3.10"
 
 package:
@@ -30,19 +26,11 @@
   run:
     - python >=${{ python_min }}
     # Mira packages
-<<<<<<< HEAD
     - geoapps-utils >=0.6.0a1, <0.7.dev
     - geoh5py >=0.12.0a1, <0.13.dev
-    - mira-simpeg >=0.23.0.1a1, <0.23.1.dev
+    - mira-simpeg >=0.23.0.1a3, <0.23.1.dev
     - octree-creation-app >=0.4.0a1, <0.5.dev
     - param-sweeps >=0.3.0a1, <0.4.dev
-=======
-    - geoapps-utils >=0.5.0a3, <0.6.dev
-    - geoh5py >=0.11.0a3, <0.12.dev
-    - mira-simpeg >=0.23.0.1a3, <0.23.1.dev
-    - octree-creation-app >=0.3.0a1, <0.4.dev
-    - param-sweeps >=0.2.1a1, <0.3.dev
->>>>>>> c1d75e10
     # direct dependencies
     - dask-core >=2025.3, <2025.4.dev
     - discretize >=0.11.0, <0.12.dev
