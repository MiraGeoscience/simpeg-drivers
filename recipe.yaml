--- conflicted
+++ resolved
@@ -2,11 +2,7 @@
 
 context:
   name: "simpeg-drivers"
-<<<<<<< HEAD
   version: "0.4.0a1"
-=======
-  version: "0.3.0a5"
->>>>>>> 3bb32dbd
   python_min: "3.10"
 
 package:
